openapi: 3.0.0
info:
  title: InfluxDB Cloud v1 compatibility API documentation
  version: 0.1.0
  description: |
    The InfluxDB 1.x compatibility `/write` and `/query` endpoints work with
    InfluxDB 1.x client libraries and third-party integrations like Grafana
    and others.


    If you want to use the latest InfluxDB `/api/v2` API instead,
    see the [InfluxDB v2 API documentation](/influxdb/cloud/api/).
servers:
  - url: /
paths:
  /write:
    post:
      operationId: PostWriteV1
      tags:
        - Write
      summary: Write time series data into InfluxDB in a V1-compatible format
      requestBody:
        description: Line protocol body
        required: true
        content:
          text/plain:
            schema:
              type: string
      parameters:
        - $ref: '#/components/parameters/TraceSpan'
        - $ref: '#/components/parameters/AuthUserV1'
        - $ref: '#/components/parameters/AuthPassV1'
        - in: query
          name: db
          schema:
            type: string
          required: true
          description: >-
            Bucket to write to. If none exists, a bucket will be created with a
            default 3-day retention policy.
        - in: query
          name: rp
          schema:
            type: string
          description: Retention policy name.
        - in: query
          name: precision
          schema:
            type: string
          description: Write precision.
        - in: header
          name: Content-Encoding
          description: >-
            When present, its value indicates to the database that compression
            is applied to the line protocol body.
          schema:
            type: string
            description: >-
              Specifies that the line protocol in the body is encoded with gzip
              or not encoded with identity.
            default: identity
            enum:
              - gzip
              - identity
      responses:
        '204':
          description: >-
            Write data is correctly formatted and accepted for writing to the
            bucket.
        '400':
          description: >-
            Line protocol poorly formed and no points were written.  Response
            can be used to determine the first malformed line in the body
            line-protocol. All data in body was rejected and not written.
          content:
            application/json:
              schema:
                $ref: '#/components/schemas/LineProtocolError'
        '401':
          description: >-
            Token does not have sufficient permissions to write to this
            organization and bucket or the organization and bucket do not exist.
          content:
            application/json:
              schema:
                $ref: '#/components/schemas/Error'
        '403':
          description: No token was sent and they are required.
          content:
            application/json:
              schema:
                $ref: '#/components/schemas/Error'
        '413':
          description: >-
            Write has been rejected because the payload is too large. Error
            message returns max size supported. All data in body was rejected
            and not written.
          content:
            application/json:
              schema:
                $ref: '#/components/schemas/LineProtocolLengthError'
        '429':
          description: >-
            Token is temporarily over quota. The Retry-After header describes
            when to try the write again.
          headers:
            Retry-After:
              description: >-
                A non-negative decimal integer indicating the seconds to delay
                after the response is received.
              schema:
                type: integer
                format: int32
        '503':
          description: >-
            Server is temporarily unavailable to accept writes.  The Retry-After
            header describes when to try the write again.
          headers:
            Retry-After:
              description: >-
                A non-negative decimal integer indicating the seconds to delay
                after the response is received.
              schema:
                type: integer
                format: int32
        default:
          description: Internal server error
          content:
            application/json:
              schema:
                $ref: '#/components/schemas/Error'
  /query:
    post:
      operationId: PostQueryV1
      tags:
        - Query
      summary: Query InfluxDB in a V1 compatible format
      requestBody:
        description: InfluxQL query to execute.
        content:
          text/plain:
            schema:
              type: string
      parameters:
        - $ref: '#/components/parameters/TraceSpan'
        - $ref: '#/components/parameters/AuthUserV1'
        - $ref: '#/components/parameters/AuthPassV1'
        - in: header
          name: Accept
          schema:
            type: string
            description: >-
              Specifies how query results should be encoded in the response.
              **Note:** With `application/csv`, query results include epoch
              timestamps instead of RFC3339 timestamps.
            default: application/json
            enum:
              - application/json
              - application/csv
              - text/csv
              - application/x-msgpack
        - in: header
          name: Accept-Encoding
          description: >-
            The Accept-Encoding request HTTP header advertises which content
            encoding, usually a compression algorithm, the client is able to
            understand.
          schema:
            type: string
            description: >-
              Specifies that the query response in the body should be encoded
              with gzip or not encoded with identity.
            default: identity
            enum:
              - gzip
              - identity
        - in: header
          name: Content-Type
          schema:
            type: string
            enum:
              - application/vnd.influxql
        - in: query
          name: db
          schema:
            type: string
          required: true
          description: Bucket to query.
        - in: query
          name: rp
          schema:
            type: string
          description: Retention policy name.
        - in: query
          name: q
          description: Defines the influxql query to run.
          schema:
            type: string
      responses:
        '200':
          description: Query results
          headers:
            Content-Encoding:
              description: >-
                The Content-Encoding entity header is used to compress the
                media-type.  When present, its value indicates which encodings
                were applied to the entity-body
              schema:
                type: string
                description: >-
                  Specifies that the response in the body is encoded with gzip
                  or not encoded with identity.
                default: identity
                enum:
                  - gzip
                  - identity
            Trace-Id:
              description: >-
                The Trace-Id header reports the request's trace ID, if one was
                generated.
              schema:
                type: string
                description: Specifies the request's trace ID.
          content:
            application/csv:
              schema:
                $ref: '#/components/schemas/InfluxQLCSVResponse'
            text/csv:
              schema:
                $ref: '#/components/schemas/InfluxQLCSVResponse'
            application/json:
              schema:
                $ref: '#/components/schemas/InfluxQLResponse'
            application/x-msgpack:
              schema:
                type: string
                format: binary
        '429':
          description: >-
            Token is temporarily over quota. The Retry-After header describes
            when to try the read again.
          headers:
            Retry-After:
              description: >-
                A non-negative decimal integer indicating the seconds to delay
                after the response is received.
              schema:
                type: integer
                format: int32
        default:
          description: Error processing query
          content:
            application/json:
              schema:
                $ref: '#/components/schemas/Error'
components:
  parameters:
    TraceSpan:
      in: header
      name: Zap-Trace-Span
      description: OpenTracing span context
      example:
        trace_id: '1'
        span_id: '1'
        baggage:
          key: value
      required: false
      schema:
        type: string
    AuthUserV1:
      in: query
      name: u
      required: false
      schema:
        type: string
      description: Username.
    AuthPassV1:
      in: query
      name: p
      required: false
      schema:
        type: string
      description: User token.
  schemas:
    InfluxQLResponse:
      properties:
        results:
          type: array
          items:
            type: object
            properties:
              statement_id:
                type: integer
              series:
                type: array
                items:
                  type: object
                  properties:
                    name:
                      type: string
                    columns:
                      type: array
                      items:
                        type: integer
                    values:
                      type: array
                      items:
                        type: array
                        items: {}
    InfluxQLCSVResponse:
      type: string
      example: >
        name,tags,time,test_field,test_tag
        test_measurement,,1603740794286107366,1,tag_value
        test_measurement,,1603740870053205649,2,tag_value
        test_measurement,,1603741221085428881,3,tag_value
    Error:
      properties:
        code:
          description: Code is the machine-readable error code.
          readOnly: true
          type: string
          enum:
            - internal error
            - not found
            - conflict
            - invalid
            - unprocessable entity
            - empty value
            - unavailable
            - forbidden
            - too many requests
            - unauthorized
            - method not allowed
        message:
          readOnly: true
          description: Message is a human-readable message.
          type: string
      required:
        - code
        - message
    LineProtocolError:
      properties:
        code:
          description: Code is the machine-readable error code.
          readOnly: true
          type: string
          enum:
            - internal error
            - not found
            - conflict
            - invalid
            - empty value
            - unavailable
        message:
          readOnly: true
          description: Message is a human-readable message.
          type: string
        op:
          readOnly: true
          description: >-
            Op describes the logical code operation during error. Useful for
            debugging.
          type: string
        err:
          readOnly: true
          description: >-
            Err is a stack of errors that occurred during processing of the
            request. Useful for debugging.
          type: string
        line:
          readOnly: true
          description: First line within sent body containing malformed data
          type: integer
          format: int32
      required:
        - code
        - message
        - op
        - err
    LineProtocolLengthError:
      properties:
        code:
          description: Code is the machine-readable error code.
          readOnly: true
          type: string


          enum:
            - invalid
        message:
          readOnly: true
          description: Message is a human-readable message.
          type: string
        maxLength:
          readOnly: true
          description: Max length in bytes for a body of line-protocol.
          type: integer
          format: int32
<<<<<<< HEAD
      required: [code, message, maxLength]
  securitySchemes:
    BasicAuthentication:
      description: >
        Authenticate by sending InfluxDB 1.x Basic authentication credentials.


        Use the HTTP Basic authentication scheme with clients that support the
        InfluxDB 1.x convention of username and password (that don't support the
        `Authorization: Token` scheme).


        Provide username and password as Basic authentication parameters:

          - **username**: InfluxDB Cloud username
          - **password**: InfluxDB Cloud API token

        For more information and examples, see how to [authenticate with a
        username and
        password](https://docs.influxdata.com/influxdb/cloud/reference/api/influxdb-1x/).
      scheme: basic
      type: http
    QuerystringAuthentication:
      description: >
        Authenticate by sending InfluxDB 1.x API parameters.


        Provide username and password credentials as query string parameters:

          - **u**: InfluxDB Cloud username
          - **p**: InfluxDB Cloud API token

        For more information and examples, see how to [authenticate with a
        username and password
        scheme](https://docs.influxdata.com/influxdb/cloud/reference/api/influxdb-1x/).
      in: query
      name: '&u=&p='
      type: apiKey
    TokenAuthentication:
      description: >
        Authenticate by sending an `Authorization` header that uses the Token scheme.


        For the `Authorization` header value, provide the word `Token` followed by a space and an InfluxDB API token.
        The word `Token` is case-sensitive.

        `Authorization: Token YOUR_INFLUX_TOKEN`


        For more information and examples, see the following:

        - [Authorize API requests](https://docs.influxdata.com/influxdb/cloud/api-guide/api_intro/#authentication).

        - [Manage API tokens](https://docs.influxdata.com/influxdb/cloud/security/tokens).
      type: apiKey
      name: Authorization
      in: header
security:
    - BasicAuthentication: []
    - QuerystringAuthentication: []
=======
      required:
        - code
        - message
        - maxLength
  securitySchemes:
    TokenAuthentication:
      type: apiKey
      name: Authorization
      in: header
      description: >
        Use the [Token
        authentication](#section/Authentication/TokenAuthentication)

        scheme to authenticate to the InfluxDB API.



        In your API requests, send an `Authorization` header.

        For the header value, provide the word `Token` followed by a space and
        an InfluxDB API token.

        The word `Token` is case-sensitive.



        ### Syntax


        `Authorization: Token YOUR_INFLUX_TOKEN`



        For examples and more information, see the following:
          - [`/authorizations`](#tag/Authorizations) endpoint.
          - [Authorize API requests](/influxdb/cloud/api-guide/api_intro/#authentication).
          - [Manage API tokens](/influxdb/cloud/security/tokens/).
    BasicAuthentication:
      type: http
      scheme: basic
      description: >
        Use the HTTP [Basic
        authentication](#section/Authentication/BasicAuthentication)

        scheme with clients that support the InfluxDB 1.x convention of username
        and password (that don't support the `Authorization: Token` scheme):



        For examples and more information, see how to [authenticate with a
        username and password](/influxdb/cloud/reference/api/influxdb-1x/).
    QuerystringAuthentication:
      type: apiKey
      in: query
      name: u=&p=
      description: >
        Use the [Querystring
        authentication](#section/Authentication/QuerystringAuthentication)

        scheme with InfluxDB 1.x API parameters to provide credentials through
        the query string.



        For examples and more information, see how to [authenticate with a
        username and password](/influxdb/cloud/reference/api/influxdb-1x/).
security:
  - TokenAuthentication: []
  - BasicAuthentication: []
  - QuerystringAuthentication: []
tags:
  - name: Authentication
    description: >
      The InfluxDB 1.x API requires authentication for all requests.

      InfluxDB Cloud uses InfluxDB API tokens to authenticate requests.



      For more information, see the following:

      - [Token authentication](#section/Authentication/TokenAuthentication)

      - [Basic authentication](#section/Authentication/BasicAuthentication)

      - [Querystring
      authentication](#section/Authentication/QuerystringAuthentication)


      <!-- ReDoc-Inject: <security-definitions> -->
    x-traitTag: true
  - Query
  - Write
x-tagGroups:
  - name: Overview
    tags:
      - Authentication
  - name: Data I/O endpoints
    tags:
      - Write
      - Query
  - name: All endpoints
    tags:
      - Query
      - Write
>>>>>>> 1f1feaa9
<|MERGE_RESOLUTION|>--- conflicted
+++ resolved
@@ -397,68 +397,6 @@
           description: Max length in bytes for a body of line-protocol.
           type: integer
           format: int32
-<<<<<<< HEAD
-      required: [code, message, maxLength]
-  securitySchemes:
-    BasicAuthentication:
-      description: >
-        Authenticate by sending InfluxDB 1.x Basic authentication credentials.
-
-
-        Use the HTTP Basic authentication scheme with clients that support the
-        InfluxDB 1.x convention of username and password (that don't support the
-        `Authorization: Token` scheme).
-
-
-        Provide username and password as Basic authentication parameters:
-
-          - **username**: InfluxDB Cloud username
-          - **password**: InfluxDB Cloud API token
-
-        For more information and examples, see how to [authenticate with a
-        username and
-        password](https://docs.influxdata.com/influxdb/cloud/reference/api/influxdb-1x/).
-      scheme: basic
-      type: http
-    QuerystringAuthentication:
-      description: >
-        Authenticate by sending InfluxDB 1.x API parameters.
-
-
-        Provide username and password credentials as query string parameters:
-
-          - **u**: InfluxDB Cloud username
-          - **p**: InfluxDB Cloud API token
-
-        For more information and examples, see how to [authenticate with a
-        username and password
-        scheme](https://docs.influxdata.com/influxdb/cloud/reference/api/influxdb-1x/).
-      in: query
-      name: '&u=&p='
-      type: apiKey
-    TokenAuthentication:
-      description: >
-        Authenticate by sending an `Authorization` header that uses the Token scheme.
-
-
-        For the `Authorization` header value, provide the word `Token` followed by a space and an InfluxDB API token.
-        The word `Token` is case-sensitive.
-
-        `Authorization: Token YOUR_INFLUX_TOKEN`
-
-
-        For more information and examples, see the following:
-
-        - [Authorize API requests](https://docs.influxdata.com/influxdb/cloud/api-guide/api_intro/#authentication).
-
-        - [Manage API tokens](https://docs.influxdata.com/influxdb/cloud/security/tokens).
-      type: apiKey
-      name: Authorization
-      in: header
-security:
-    - BasicAuthentication: []
-    - QuerystringAuthentication: []
-=======
       required:
         - code
         - message
@@ -563,5 +501,4 @@
   - name: All endpoints
     tags:
       - Query
-      - Write
->>>>>>> 1f1feaa9
+      - Write