--- conflicted
+++ resolved
@@ -7,12 +7,8 @@
 menu:
   v2_0:
     name: Process data
-<<<<<<< HEAD
-    weight: 5
+weight: 5
 v2.0/tags: [tasks]
-=======
-weight: 5
->>>>>>> 2584d0a2
 ---
 
 InfluxDB's _**task engine**_ is designed for processing and analyzing data.
