---
title: Task configuration options
seotitle: InfluxDB task configuration options
description: >
  Task options define specific information about a task such as its name,
  the schedule on which it runs, execution delays, and others.
menu:
  v2_0:
    name: Task options
    parent: Process data
<<<<<<< HEAD
    weight: 5
v2.0/tags: [tasks, flux]
=======
weight: 105
>>>>>>> 2584d0a2
---

Task options define specific information about the task and are specified in your
Flux script or in the InfluxDB user interface (UI).
The following task options are available:

- [name](#name)
- [every](#every)
- [cron](#cron)
- [offset](#offset)
- [concurrency](#concurrency)
- [retry](#retry)

{{% note %}}
`every` and `cron` are mutually exclusive, but at least one is required.
{{% /note %}}

## name
The name of the task. _**Required**_.

_**Data type:** String_

```js
options task = {
  name: "taskName",
  // ...
}
```

## every
The interval at which the task runs.

_**Data type:** Duration_

_**Note:** In the InfluxDB UI, the **Interval** field sets this option_.

```js
options task = {
  // ...
  every: 1h,
}
```

## cron
The [cron expression](https://en.wikipedia.org/wiki/Cron#Overview) that
defines the schedule on which the task runs.
Cron scheduling is based on system time.

_**Data type:** String_

```js
options task = {
  // ...
  cron: "0 * * * *",
}
```

## offset
Delays the execution of the task but preserves the original time range.
For example, if a task is to run on the hour, a `10m` offset will delay it to 10
minutes after the hour, but all time ranges defined in the task are relative to
the specified execution time.
A common use case is offsetting execution to account for data that may arrive late.

_**Data type:** Duration_

```js
options task = {
  // ...
  offset: "0 * * * *",
}
```

## concurrency
The number task of executions that can run concurrently.
If the concurrency limit is reached, all subsequent executions are queued until
other running task executions complete.

_**Data type:** Integer_

```js
options task = {
  // ...
  concurrency: 2,
}
```

## retry
The number of times to retry the task before it is considered as having failed.

_**Data type:** Integer_

```js
options task = {
  // ...
  retry: 2,
}
```<|MERGE_RESOLUTION|>--- conflicted
+++ resolved
@@ -8,12 +8,8 @@
   v2_0:
     name: Task options
     parent: Process data
-<<<<<<< HEAD
-    weight: 5
+weight: 105
 v2.0/tags: [tasks, flux]
-=======
-weight: 105
->>>>>>> 2584d0a2
 ---
 
 Task options define specific information about the task and are specified in your
