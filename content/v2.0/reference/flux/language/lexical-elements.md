---
title: Lexical elements
description: Descriptions of Flux comments, tokens, identifiers, keywords, and other lexical elements.
menu:
  v2_0_ref:
    parent: Flux specification
    name: Lexical elements
weight: 205
---

{{% note %}}
This document is a living document and may not represent the current implementation of Flux.
Any section that is not currently implemented is commented with a **[IMPL#XXX]** where
**XXX** is an issue number tracking discussion and progress towards implementation.
{{% /note %}}

## Comments

Comment serve as documentation.
Comments begin with the character sequence `//` and stop at the end of the line.

Comments cannot start inside string or regexp literals.
Comments act like newlines.

## Tokens

Flux is built up from tokens.
There are four classes of tokens:

* _identifiers_
* _keywords_
* _operators_
* _literals_


_White space_ formed from spaces, horizontal tabs, carriage returns, and newlines is ignored except as it separates tokens that would otherwise combine into a single token.
While breaking the input into tokens, the next token is the longest sequence of characters that form a valid token.

## Identifiers

Identifiers name entities within a program.
An _identifier_ is a sequence of one or more letters and digits.
An identifier must start with a letter.

```js
    identifier = letter { letter | unicode_digit } .
```

##### Examples of identifiers

```
a
_x
longIdentifierName
αβ
```

## Keywords

The following keywords are reserved and may not be used as identifiers:

```
and    import  not  return   option   test
empty  in      or   package  builtin
```

{{% note %}}
[IMPL#256](https://github.com/influxdata/platform/issues/256) Add in and empty operator support.
{{% /note %}}


## Operators

The following character sequences represent operators:

```
+   ==   !=   (   )
-   <    !~   [   ]
*   >    =~   {   }
/   <=   =    ,   :
%   >=   <-   .   |>
```

## Numeric literals

Numeric literals may be integers or floating point values.
Literals have arbitrary precision and are coerced to a specific type when used.

The following coercion rules apply to numeric literals:

* An integer literal can be coerced to an "int", "uint", or "float" type,
* A float literal can be coerced to a "float" type.
* An error will occur if the coerced type cannot represent the literal value.

{{% note %}}
[IMPL#255](https://github.com/influxdata/platform/issues/255) Allow numeric literal coercion.
{{% /note %}}

### Integer literals

An integer literal is a sequence of digits representing an integer value.
Only decimal integers are supported.

```js
    int_lit     = "0" | decimal_lit .
    decimal_lit = ( "1" … "9" ) { decimal_digit } .
```

##### Examples of integer literals

```
0
42
317316873
```

## Floating-point literals

A _floating-point literal_ is a decimal representation of a floating-point value.
It has an integer part, a decimal point, and a fractional part.
The integer and fractional part comprise decimal digits.
One of the integer part or the fractional part may be elided.

```js
float_lit = decimals "." [ decimals ]
    | "." decimals .
decimals  = decimal_digit { decimal_digit } .
```

##### Examples of floating-point literals

```js
0.
72.40
072.40  // == 72.40
2.71828
.26
```

{{% note %}}
[IMPL#254](https://github.com/influxdata/platform/issues/254) Parse float literals.
{{% /note %}}

### Duration literals

A _duration literal_ is a representation of a length of time.
It has an integer part and a duration unit part.
Multiple durations may be specified together and the resulting duration is the sum of each smaller part.
When several durations are specified together, larger units must appear before smaller ones, and there can be no repeated units.

```js
duration_lit  = { int_lit duration_unit } .
duration_unit = "y" | "mo" | "w" | "d" | "h" | "m" | "s" | "ms" | "us" | "µs" | "ns" .
```

| Units    | Meaning                                 |
| -----    | -------                                 |
| y        | year (12 months)                        |
| mo       | month                                   |
| w        | week (7 days)                           |
| d        | day                                     |
| h        | hour (60 minutes)                       |
| m        | minute (60 seconds)                     |
| s        | second                                  |
| ms       | milliseconds (1 thousandth of a second) |
| us or µs | microseconds (1 millionth of a second)  |
| ns       | nanoseconds (1 billionth of a second)   |

Durations represent a length of time.
Lengths of time are dependent on specific instants in time they occur and as such, durations do not represent a fixed amount of time.
No amount of seconds is equal to a day, as days vary in their number of seconds.
No amount of days is equal to a month, as months vary in their number of days.
A duration consists of three basic time units: seconds, days and months.

Durations can be combined via addition and subtraction.
Durations can be multiplied by an integer value.
These operations are performed on each time unit independently.

##### Examples of duration literals

```js
1s
10d
1h15m // 1 hour and 15 minutes
5w
1mo5d // 1 month and 5 days
```
Durations can be added to date times to produce a new date time.

Addition and subtraction of durations to date times do not commute and are left associative.
Addition and subtraction of durations to date times applies months, days and seconds in that order.
When months are added to a date times and the resulting date is past the end of the month, the day is rolled back to the last day of the month.

##### Examples of duration literals

```js
2018-01-01T00:00:00Z + 1d       // 2018-01-02T00:00:00Z
2018-01-01T00:00:00Z + 1mo      // 2018-02-01T00:00:00Z
2018-01-01T00:00:00Z + 2mo      // 2018-03-01T00:00:00Z
2018-01-31T00:00:00Z + 2mo      // 2018-03-31T00:00:00Z
2018-02-28T00:00:00Z + 2mo      // 2018-04-28T00:00:00Z
2018-01-31T00:00:00Z + 1mo      // 2018-02-28T00:00:00Z, February 31th is rolled back to the last day of the month, February 28th in 2018.

// Addition and subtraction of durations to date times does not commute
2018-02-28T00:00:00Z + 1mo + 1d // 2018-03-29T00:00:00Z
2018-02-28T00:00:00Z + 1d + 1mo // 2018-04-01T00:00:00Z
2018-01-01T00:00:00Z + 2mo - 1d // 2018-02-28T00:00:00Z
2018-01-01T00:00:00Z - 1d + 3mo // 2018-03-31T00:00:00Z

// Addition and subtraction of durations to date times applies months, days and seconds in that order.
2018-01-28T00:00:00Z + 1mo + 2d // 2018-03-02T00:00:00Z
2018-01-28T00:00:00Z + 1mo2d    // 2018-03-02T00:00:00Z
2018-01-28T00:00:00Z + 2d + 1mo // 2018-02-28T00:00:00Z, explicit left associative add of 2d first changes the result
2018-02-01T00:00:00Z + 2mo2d    // 2018-04-03T00:00:00Z
2018-01-01T00:00:00Z + 1mo30d   // 2018-03-02T00:00:00Z, Months are applied first to get February 1st, then days are added resulting in March 2 in 2018.
2018-01-31T00:00:00Z + 1mo1d    // 2018-03-01T00:00:00Z, Months are applied first to get February 28th, then days are added resulting in March 1 in 2018.
```

{{% note %}}
[IMPL#657](https://github.com/influxdata/platform/issues/657) Implement Duration vectors.
{{% /note %}}

## Date and time literals

A _date and time literal_ represents a specific moment in time.
It has a date part, a time part and a time offset part.
The format follows the [RFC 3339](https://tools.ietf.org/html/rfc3339) specification.
The time is optional.
When it is omitted, the time is assumed to be midnight for the default location.
The `time_offset` is optional.
When it is omitted, the location option is used to determine the offset.

```js
date_time_lit     = date [ "T" time ] .
date              = year_lit "-" month "-" day .
year              = decimal_digit decimal_digit decimal_digit decimal_digit .
month             = decimal_digit decimal_digit .
day               = decimal_digit decimal_digit .
time              = hour ":" minute ":" second [ fractional_second ] [ time_offset ] .
hour              = decimal_digit decimal_digit .
minute            = decimal_digit decimal_digit .
second            = decimal_digit decimal_digit .
fractional_second = "."  { decimal_digit } .
time_offset       = "Z" | ("+" | "-" ) hour ":" minute .
```

##### Examples of date and time literals

```js
1952-01-25T12:35:51Z
2018-08-15T13:36:23-07:00
2009-10-15T09:00:00       // October 15th 2009 at 9 AM in the default location
2018-01-01                // midnight on January 1st 2018 in the default location
```

{{% note %}}
[IMPL#152](https://github.com/influxdata/flux/issues/152) Implement shorthand time literals.
{{% /note %}}

### String literals

A _string literal_ represents a sequence of characters enclosed in double quotes.
Within the quotes any character may appear except an unescaped double quote.
String literals support several escape sequences.

```
\n   U+000A line feed or newline
\r   U+000D carriage return
\t   U+0009 horizontal tab
\"   U+0022 double quote
\\   U+005C backslash
\${  U+0024 U+007B dollar sign and opening curly bracket
```

Additionally, any byte value may be specified via a hex encoding using `\x` as the prefix.

```
string_lit       = `"` { unicode_value | byte_value | StringExpression | newline } `"` .
byte_value       = `\` "x" hex_digit hex_digit .
hex_digit        = "0" … "9" | "A" … "F" | "a" … "f" .
unicode_value    = unicode_char | escaped_char .
escaped_char     = `\` ( "n" | "r" | "t" | `\` | `"` ) .
StringExpression = "${" Expression "}" .
```

##### Examples of string literals

```js
"abc"
"string with double \" quote"
"string with backslash \\"
"日本語"
"\xe6\x97\xa5\xe6\x9c\xac\xe8\xaa\x9e" // the explicit UTF-8 encoding of the previous line
```

String literals are also interpolated for embedded expressions to be evaluated as strings.
<<<<<<< HEAD
Embedded expressions are enclosed in a dollar sign and curly braces (`${}`).
=======
Embedded expressions are enclosed within the literals `${` and `}` respectively.
>>>>>>> 1c398b93
The expressions are evaluated in the scope containing the string literal.
The result of an expression is formatted as a string and replaces the string content between the braces.
All types are formatted as strings according to their literal representation.
A function `printf` exists to allow more precise control over formatting of various types.
To include the literal `${` within a string, it must be escaped.

{{% note %}}
[IMPL#248](https://github.com/influxdata/platform/issues/248) Add printf function.
{{% /note %}}

##### Example: Interpolation

```js
n = 42
"the answer is ${n}" // the answer is 42
"the answer is not ${n+1}" // the answer is not 43
"dollar sign opening curly bracket \${" // dollar sign opening curly bracket ${
```

{{% note %}}
[IMPL#1775](https://github.com/influxdata/flux/issues/1775) Interpolate arbitrary expressions in string literals
{{% /note %}}

### Regular expression literals

A _regular expression literal_ represents a regular expression pattern, enclosed in forward slashes.
Within the forward slashes, any unicode character may appear except for an unescaped forward slash.
The `\x` hex byte value representation from string literals may also be present.

Regular expression literals support only the following escape sequences:

```
  \/   U+002f forward slash
  \\   U+005c backslash
```

```
regexp_lit         = "/" { unicode_char | byte_value | regexp_escape_char } "/" .
regexp_escape_char = `\` (`/` | `\`)
```

##### Examples of regular expression literals

```js
/.*/
/http:\/\/localhost:9999/
/^\xe6\x97\xa5\xe6\x9c\xac\xe8\xaa\x9e(ZZ)?$/
/^日本語(ZZ)?$/ // the above two lines are equivalent
/\\xZZ/ // this becomes the literal pattern "\xZZ"
```

The regular expression syntax is defined by [RE2](https://github.com/google/re2/wiki/Syntax).<|MERGE_RESOLUTION|>--- conflicted
+++ resolved
@@ -294,11 +294,7 @@
 ```
 
 String literals are also interpolated for embedded expressions to be evaluated as strings.
-<<<<<<< HEAD
 Embedded expressions are enclosed in a dollar sign and curly braces (`${}`).
-=======
-Embedded expressions are enclosed within the literals `${` and `}` respectively.
->>>>>>> 1c398b93
 The expressions are evaluated in the scope containing the string literal.
 The result of an expression is formatted as a string and replaces the string content between the braces.
 All types are formatted as strings according to their literal representation.
