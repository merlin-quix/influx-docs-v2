---
title: aggregateWindow() function
description: The `aggregateWindow()` function applies an aggregate function to fixed windows of time.
aliases:
  - /v2.0/reference/flux/functions/transformations/aggregates/aggregatewindow
menu:
  v2_0_ref:
    name: aggregateWindow
    parent: built-in-aggregates
weight: 501
---

The `aggregateWindow()` function applies an aggregate or selector function
(any function with a `column` parameter) to fixed windows of time.

_**Function type:** Aggregate_  

```js
aggregateWindow(
  every: 1m,
  fn: mean,
  column: "_value",
  timeSrc: "_stop",
  timeDst: "_time",
  createEmpty: true
)
```

As data is windowed into separate tables and processed, the `_time` column is dropped from each group key.
This function copies the timestamp from a remaining column into the `_time` column.
View the [function definition](#function-definition).

## Parameters

{{% note %}}
Make sure `fn` parameter names match each specified parameter. To learn why, see [Match parameter names](/v2.0/reference/flux/language/data-model/#match-parameter-names).
{{% /note %}}

### every

The duration of windows.

_**Data type:** Duration_

### fn

The [aggregate function](/v2.0/reference/flux/functions/built-in/transformations/aggregates) used in the operation.

_**Data type:** Function_

{{% note %}}
Only aggregate and selector functions with a `column` parameter (singular) work with `aggregateWindow()`.
{{% /note %}}

### column

The column on which to operate.
Defaults to `"_value"`.

_**Data type:** String_

### timeSrc

The time column from which time is copied for the aggregate record.
Defaults to `"_stop"`.

_**Data type:** String_

### timeDst

The "time destination" column to which time is copied for the aggregate record.
Defaults to `"_time"`.

_**Data type:** String_

### createEmpty

For windows without data, this will create an empty window and fill
it with a `null` aggregate value.
Defaults to `true`.

_**Data type:** Boolean_

## Examples

###### Using an aggregate function with default parameters

```js
from(bucket: "example-bucket")
  |> range(start: 1h)
  |> filter(fn: (r) =>
    r._measurement == "mem" and
    r._field == "used_percent")
  |> aggregateWindow(
    every: 5m,
    fn: mean
  )
```
<<<<<<< HEAD
###### Specify parameters of the aggregate function
To use functions that don't provide defaults for required parameters with `aggregateWindow()`,
define an anonymous function with `column` and `tables` parameters that pipe-forward
tables into the aggregate or selector function with all required parameters defined:
=======
###### Specifying parameters of the aggregate function

To use `aggregateWindow()` aggregate functions that don't provide defaults for required parameters,
for the `fn` parameter, define an anonymous function with `columns` and `tables` parameters
that pipe-forwards tables into the aggregate function with all required parameters defined:
>>>>>>> de666685

```js
from(bucket: "example-bucket")
  |> range(start: 1h)
  |> filter(fn: (r) =>
    r._measurement == "mem" and
    r._field == "used_percent")
  |> aggregateWindow(
    column: "_value",
    every: 5m,
    fn: (column, tables=<-) => tables |> quantile(q: 0.99, column:column)
  )
```

## Function definition

```js
aggregateWindow = (every, fn, column="_value", timeSrc="_stop", timeDst="_time", tables=<-) =>
	tables
		|> window(every:every)
		|> fn(column:column)
		|> duplicate(column:timeSrc, as:timeDst)
		|> window(every:inf, timeColumn:timeDst)
```

<hr style="margin-top:4rem"/>

##### Related InfluxQL functions and statements:

[InfluxQL aggregate functions](https://docs.influxdata.com/influxdb/latest/query_language/functions/#aggregations)  
[GROUP BY time()](https://docs.influxdata.com/influxdb/latest/query_language/data_exploration/#the-group-by-clause)  <|MERGE_RESOLUTION|>--- conflicted
+++ resolved
@@ -96,18 +96,10 @@
     fn: mean
   )
 ```
-<<<<<<< HEAD
 ###### Specify parameters of the aggregate function
 To use functions that don't provide defaults for required parameters with `aggregateWindow()`,
 define an anonymous function with `column` and `tables` parameters that pipe-forward
 tables into the aggregate or selector function with all required parameters defined:
-=======
-###### Specifying parameters of the aggregate function
-
-To use `aggregateWindow()` aggregate functions that don't provide defaults for required parameters,
-for the `fn` parameter, define an anonymous function with `columns` and `tables` parameters
-that pipe-forwards tables into the aggregate function with all required parameters defined:
->>>>>>> de666685
 
 ```js
 from(bucket: "example-bucket")
