--- conflicted
+++ resolved
@@ -26,16 +26,11 @@
 | `-n` | `--name`         | Bucket name                                                    | string      | `INFLUX_BUCKET_NAME`  |
 | `-o` | `--org`          | Organization name                                              | string      | `INFLUX_ORG`          |
 |      | `--org-id`       | Organization ID                                                | string      | `INFLUX_ORG_ID`       |
-<<<<<<< HEAD
 | `-r` | `--retention`    | Duration bucket will retain data (0 is infinite, default is 0) | duration    |                       |
 |      | `--skip-verify`  | Skip TLS certificate verification                              |             |                       |
 | `-t` | `--token`        | Authentication token                                           | string      | `INFLUX_TOKEN`        |
-=======
-| `-r` | `--retention`    | Duration the bucket will retain data (0 is infinite, default is 0). | duration    |                       |
 
 {{% note %}}
-Valid `--retention` units are nanoseconds (`ns`), microseconds (`us` or `µs`), milliseconds (`ms`), seconds (`s`), minutes (`m`), hours (`h`), days (`d`), and weeks (`w`).
-{{% /note %}}
-
-{{% cli/influx-global-flags %}}
->>>>>>> 531cfb8b
+Valid `--retention` units are nanoseconds (`ns`), microseconds (`us` or `µs`),
+milliseconds (`ms`), seconds (`s`), minutes (`m`), hours (`h`), days (`d`), and weeks (`w`).
+{{% /note %}}