--- conflicted
+++ resolved
@@ -11,11 +11,7 @@
 ---
 
 {{% note %}}
-<<<<<<< HEAD
-_The latest release of InfluxDB v2.0 beta includes **Flux v0.71.1**.
-=======
-_The latest release of InfluxDB v2.0 OSS beta includes **Flux v0.69.2**.
->>>>>>> 4f451ec0
+The latest release of InfluxDB v2.0 beta includes **Flux v0.71.1**.
 Though newer versions of Flux may be available, they will not be included with
 InfluxDB until the next InfluxDB v2.0 release._
 {{% /note %}}
