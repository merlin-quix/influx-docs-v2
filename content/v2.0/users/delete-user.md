---
title: Delete a user
seotitle: Delete a user from InfluxDB
description: Delete a user from InfluxDB using the InfluxDB UI or the influx CLI.
menu:
  v2_0:
    name: Delete a user
    parent: Manage users
weight: 103
---

Use the InfluxDB user interface (UI) or the `influx` command line interface (CLI)
to delete a user.

{{% warn %}}
Deleting a user removes them completely from InfluxDB.
To remove a user from an organization without deleting the user entirely, see
[Remove a member from an organization](/v2.0/org/members/remove/).
{{% /warn %}}

## Delete a user from the InfluxDB UI

{{% note %}}
<<<<<<< HEAD
Users cannot be deleted from the InfluxDB UI.
=======
Currently, users cannot be deleted from the InfluxDB UI.
>>>>>>> 4f1d048c
{{% /note %}}

## Delete a user using the influx CLI

Use the [`influx user delete` command](/v2.0/reference/cli/influx/user/delete)
to delete a user. Deleting a user requires the following:

- The user ID _(provided in the output of `influx user find`)_

```sh
# Pattern
influx user delete -i <user-id>

# Example
influx user delete -i 034ad714fdd6f000
```<|MERGE_RESOLUTION|>--- conflicted
+++ resolved
@@ -21,11 +21,7 @@
 ## Delete a user from the InfluxDB UI
 
 {{% note %}}
-<<<<<<< HEAD
 Users cannot be deleted from the InfluxDB UI.
-=======
-Currently, users cannot be deleted from the InfluxDB UI.
->>>>>>> 4f1d048c
 {{% /note %}}
 
 ## Delete a user using the influx CLI
