--- conflicted
+++ resolved
@@ -6,15 +6,9 @@
   flux_0_x_ref:
     name: pushbullet.pushData
     parent: pushbullet
-<<<<<<< HEAD
-weight: 202
-flux/v0.x/tags: [single notification]
-introduced: 0.66.0
-=======
     identifier: pushbullet/pushData
 weight: 101
 flux/v0.x/tags: [single notification]
->>>>>>> 1034a753
 ---
 
 <!------------------------------------------------------------------------------
