---
title: pushbullet.endpoint() function
description: >
  `pushbullet.endpoint()` creates the endpoint for the Pushbullet API and sends a notification of type note.
menu:
  flux_0_x_ref:
    name: pushbullet.endpoint
    parent: pushbullet
<<<<<<< HEAD
weight: 202
flux/v0.x/tags: [transformations, notification endpoints]
introduced: 0.66.0
---

The `pushbullet.endpoint()` function creates the endpoint for the Pushbullet API
and sends a notification of type `note`.
Output tables include a `_sent` column that indicates whether the
the row's notification was sent successfully (`true` or `false`).
=======
    identifier: pushbullet/endpoint
weight: 101
---

<!------------------------------------------------------------------------------
>>>>>>> 1034a753

IMPORTANT: This page was generated from comments in the Flux source code. Any
edits made directly to this page will be overwritten the next time the
documentation is generated. 

To make updates to this documentation, update the function comments above the
function definition in the Flux source code:

https://github.com/influxdata/flux/blob/master/stdlib/pushbullet/pushbullet.flux#L111-L125

Contributing to Flux: https://github.com/influxdata/flux#contributing
Fluxdoc syntax: https://github.com/influxdata/flux/blob/master/docs/fluxdoc.md

------------------------------------------------------------------------------->

`pushbullet.endpoint()` creates the endpoint for the Pushbullet API and sends a notification of type note.



##### Function type signature

```js
(
    ?token: A,
    ?url: string,
) => (mapFn: (r: B) => {C with title: E, text: D}) => (<-tables: stream[B]) => stream[{B with _sent: string}]
```

{{% caption %}}For more information, see [Function type signatures](/flux/v0.x/function-type-signatures/).{{% /caption %}}

## Parameters

### url

PushBullet API endpoint URL. Default is `"https://api.pushbullet.com/v2/pushes"`.



### token

Pushbullet API token string.  Default is `""`.


<|MERGE_RESOLUTION|>--- conflicted
+++ resolved
@@ -6,23 +6,11 @@
   flux_0_x_ref:
     name: pushbullet.endpoint
     parent: pushbullet
-<<<<<<< HEAD
-weight: 202
-flux/v0.x/tags: [transformations, notification endpoints]
-introduced: 0.66.0
----
-
-The `pushbullet.endpoint()` function creates the endpoint for the Pushbullet API
-and sends a notification of type `note`.
-Output tables include a `_sent` column that indicates whether the
-the row's notification was sent successfully (`true` or `false`).
-=======
     identifier: pushbullet/endpoint
 weight: 101
 ---
 
 <!------------------------------------------------------------------------------
->>>>>>> 1034a753
 
 IMPORTANT: This page was generated from comments in the Flux source code. Any
 edits made directly to this page will be overwritten the next time the
