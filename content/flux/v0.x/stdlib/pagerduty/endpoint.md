---
title: pagerduty.endpoint() function
description: >
  `pagerduty.endpoint()` returns a function that sends a message to PagerDuty that includes output data.
menu:
  flux_0_x_ref:
    name: pagerduty.endpoint
    parent: pagerduty
<<<<<<< HEAD
weight: 202
flux/v0.x/tags: [transformations, notification endpoints]
introduced: 0.43.0
---

The `pagerduty.endpoint()` function returns a function that can be used to send
a message to PagerDuty that includes output data.
Output tables include a `_sent` column that indicates whether the
the row's notification was sent successfully (`true` or `false`).
=======
    identifier: pagerduty/endpoint
weight: 101
---

<!------------------------------------------------------------------------------

IMPORTANT: This page was generated from comments in the Flux source code. Any
edits made directly to this page will be overwritten the next time the
documentation is generated. 

To make updates to this documentation, update the function comments above the
function definition in the Flux source code:

https://github.com/influxdata/flux/blob/master/stdlib/pagerduty/pagerduty.flux#L306-L335

Contributing to Flux: https://github.com/influxdata/flux#contributing
Fluxdoc syntax: https://github.com/influxdata/flux/blob/master/docs/fluxdoc.md

------------------------------------------------------------------------------->

`pagerduty.endpoint()` returns a function that sends a message to PagerDuty that includes output data.

>>>>>>> 1034a753


##### Function type signature

```js
(
    ?url: string,
) => (
    mapFn: (
        r: {A with _pagerdutyDedupKey: string},
    ) => {
        B with
        timestamp: L,
        summary: K,
        source: J,
        severity: I,
        routingKey: H,
        group: G,
        eventAction: F,
        clientURL: E,
        client: D,
        class: C,
    },
) => (<-tables: stream[A]) => stream[{A with _status: string, _sent: string, _pagerdutyDedupKey: string}]
```

{{% caption %}}For more information, see [Function type signatures](/flux/v0.x/function-type-signatures/).{{% /caption %}}

## Parameters

### url

PagerDuty v2 Events API URL.

<<<<<<< HEAD
## Usage
`pagerduty.endpoint` is a factory function that outputs another function.
The output function requires a `mapFn` parameter.
See the [PagerDuty v2 Events API documentation](https://developer.pagerduty.com/api-reference/reference/events-v2/openapiv3.json)
for more information about these parameters.

### mapFn {data-type="function"}
({{< req >}}) A function that builds the record used to generate the POST request.
Requires an `r` parameter.

`mapFn` accepts a table row (`r`) and returns a record that must include the following properties:

- `routingKey`
- `client`
- `client_url`
- `class`
- `eventAction`
- `group`
- `severity`
- `component`
- `source`
- `summary`
- `component`
- `timestamp`
- `customDetails`

_For more information, see [`pagerduty.sendEvent()`](/flux/v0.x/stdlib/pagerduty/sendevent/)_

## Examples

##### Send critical statuses to a PagerDuty endpoint
```js
import "pagerduty"
import "influxdata/influxdb/secrets"

routingKey = secrets.get(key: "PAGERDUTY_ROUTING_KEY")
toPagerDuty = pagerduty.endpoint()

crit_statuses = from(bucket: "example-bucket")
  |> range(start: -1m)
  |> filter(fn: (r) => r._measurement == "statuses" and r.status == "crit")

crit_statuses
  |> toPagerDuty(mapFn: (r) => ({ r with
      routingKey: routingKey,
      client: r.client,
      clientURL: r.clientURL,
      class: r.class,
      eventAction: r.eventAction,
      group: r.group,
      severity: r.severity,
      component: r.component,
      source: r.source,
      summary: r.summary,
      component: r.component,
      timestamp: r._time,
      customDetails: {
        "ping time": lastReported.ping,
        load: lastReported.load
      }
    })
  )()
```
=======
Default is `https://events.pagerduty.com/v2/enqueue`.
>>>>>>> 1034a753
<|MERGE_RESOLUTION|>--- conflicted
+++ resolved
@@ -6,17 +6,6 @@
   flux_0_x_ref:
     name: pagerduty.endpoint
     parent: pagerduty
-<<<<<<< HEAD
-weight: 202
-flux/v0.x/tags: [transformations, notification endpoints]
-introduced: 0.43.0
----
-
-The `pagerduty.endpoint()` function returns a function that can be used to send
-a message to PagerDuty that includes output data.
-Output tables include a `_sent` column that indicates whether the
-the row's notification was sent successfully (`true` or `false`).
-=======
     identifier: pagerduty/endpoint
 weight: 101
 ---
@@ -39,7 +28,6 @@
 
 `pagerduty.endpoint()` returns a function that sends a message to PagerDuty that includes output data.
 
->>>>>>> 1034a753
 
 
 ##### Function type signature
@@ -74,70 +62,4 @@
 
 PagerDuty v2 Events API URL.
 
-<<<<<<< HEAD
-## Usage
-`pagerduty.endpoint` is a factory function that outputs another function.
-The output function requires a `mapFn` parameter.
-See the [PagerDuty v2 Events API documentation](https://developer.pagerduty.com/api-reference/reference/events-v2/openapiv3.json)
-for more information about these parameters.
-
-### mapFn {data-type="function"}
-({{< req >}}) A function that builds the record used to generate the POST request.
-Requires an `r` parameter.
-
-`mapFn` accepts a table row (`r`) and returns a record that must include the following properties:
-
-- `routingKey`
-- `client`
-- `client_url`
-- `class`
-- `eventAction`
-- `group`
-- `severity`
-- `component`
-- `source`
-- `summary`
-- `component`
-- `timestamp`
-- `customDetails`
-
-_For more information, see [`pagerduty.sendEvent()`](/flux/v0.x/stdlib/pagerduty/sendevent/)_
-
-## Examples
-
-##### Send critical statuses to a PagerDuty endpoint
-```js
-import "pagerduty"
-import "influxdata/influxdb/secrets"
-
-routingKey = secrets.get(key: "PAGERDUTY_ROUTING_KEY")
-toPagerDuty = pagerduty.endpoint()
-
-crit_statuses = from(bucket: "example-bucket")
-  |> range(start: -1m)
-  |> filter(fn: (r) => r._measurement == "statuses" and r.status == "crit")
-
-crit_statuses
-  |> toPagerDuty(mapFn: (r) => ({ r with
-      routingKey: routingKey,
-      client: r.client,
-      clientURL: r.clientURL,
-      class: r.class,
-      eventAction: r.eventAction,
-      group: r.group,
-      severity: r.severity,
-      component: r.component,
-      source: r.source,
-      summary: r.summary,
-      component: r.component,
-      timestamp: r._time,
-      customDetails: {
-        "ping time": lastReported.ping,
-        load: lastReported.load
-      }
-    })
-  )()
-```
-=======
 Default is `https://events.pagerduty.com/v2/enqueue`.
->>>>>>> 1034a753
