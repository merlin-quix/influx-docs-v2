--- conflicted
+++ resolved
@@ -6,15 +6,9 @@
   flux_0_x_ref:
     name: pagerduty.sendEvent
     parent: pagerduty
-<<<<<<< HEAD
-weight: 202
-flux/v0.x/tags: [single notification]
-introduced: 0.43.0
-=======
     identifier: pagerduty/sendEvent
 weight: 101
 flux/v0.x/tags: [single notification]
->>>>>>> 1034a753
 ---
 
 <!------------------------------------------------------------------------------
