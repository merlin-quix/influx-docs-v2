---
title: slack.message() function
description: >
  `slack.message()` sends a single message to a Slack channel and returns the HTTP
  response code of the request.
menu:
  flux_0_x_ref:
    name: slack.message
    parent: slack
<<<<<<< HEAD
weight: 202
flux/v0.x/tags: [single notification]
introduced: 0.41.0
=======
    identifier: slack/message
weight: 101
flux/v0.x/tags: [single notification]
>>>>>>> 1034a753
---

<!------------------------------------------------------------------------------

IMPORTANT: This page was generated from comments in the Flux source code. Any
edits made directly to this page will be overwritten the next time the
documentation is generated. 

To make updates to this documentation, update the function comments above the
function definition in the Flux source code:

https://github.com/influxdata/flux/blob/master/stdlib/slack/slack.flux#L87-L101

Contributing to Flux: https://github.com/influxdata/flux#contributing
Fluxdoc syntax: https://github.com/influxdata/flux/blob/master/docs/fluxdoc.md

------------------------------------------------------------------------------->

`slack.message()` sends a single message to a Slack channel and returns the HTTP
response code of the request.

The function works with either with the `chat.postMessage` API or with a Slack webhook.

##### Function type signature

```js
(
    channel: A,
    color: string,
    text: B,
    ?token: string,
    ?url: string,
) => int
```

{{% caption %}}For more information, see [Function type signatures](/flux/v0.x/function-type-signatures/).{{% /caption %}}

## Parameters

### url

Slack API URL.
Default is `https://slack.com/api/chat.postMessage`.

If using the Slack webhook API, this URL is provided ine Slack webhook setup process.

### token

Slack API token. Default is `""`.

If using the Slack Webhook API, a token is not required.

### channel
({{< req >}})
Slack channel or user to send the message to.



### text
({{< req >}})
Message text.



### color
({{< req >}})
Slack message color.

Valid values:
- good
- warning
- danger
- Any hex RGB color code


## Examples

- [Send a message to Slack using a Slack webhook](#send-a-message-to-slack-using-a-slack-webhook)
- [Send a message to Slack using chat.postMessage API](#send-a-message-to-slack-using-chatpostmessage-api)

### Send a message to Slack using a Slack webhook

```js
import "slack"

slack.message(
    url: "https://hooks.slack.com/services/EXAMPLE-WEBHOOK-URL",
    channel: "#example-channel",
    text: "Example slack message",
    color: "warning",
)

```


### Send a message to Slack using chat.postMessage API

```js
import "slack"

slack.message(
    url: "https://slack.com/api/chat.postMessage",
    token: "mySuPerSecRetTokEn",
    channel: "#example-channel",
    text: "Example slack message",
    color: "warning",
)

```
<|MERGE_RESOLUTION|>--- conflicted
+++ resolved
@@ -7,15 +7,9 @@
   flux_0_x_ref:
     name: slack.message
     parent: slack
-<<<<<<< HEAD
-weight: 202
-flux/v0.x/tags: [single notification]
-introduced: 0.41.0
-=======
     identifier: slack/message
 weight: 101
 flux/v0.x/tags: [single notification]
->>>>>>> 1034a753
 ---
 
 <!------------------------------------------------------------------------------
