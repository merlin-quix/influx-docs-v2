---
title: bigpanda.sendAlert() function
description: >
  `bigpanda.sendAlert()` sends an alert to [BigPanda](https://www.bigpanda.io/).
menu:
  flux_0_x_ref:
    name: bigpanda.sendAlert
<<<<<<< HEAD
    parent: bigpanda
weight: 202
aliases:
  - /influxdb/v2.0/reference/flux/stdlib/contrib/bigpanda/sendAlert/
  - /influxdb/cloud/reference/flux/stdlib/contrib/bigpanda/sendAlert/
flux/v0.x/tags: [single notification]
introduced: 0.108.0
=======
    parent: contrib/rhajek/bigpanda
    identifier: contrib/rhajek/bigpanda/sendAlert
weight: 301
flux/v0.x/tags: [single notification]
>>>>>>> 1034a753
---

<!------------------------------------------------------------------------------

IMPORTANT: This page was generated from comments in the Flux source code. Any
edits made directly to this page will be overwritten the next time the
documentation is generated. 

To make updates to this documentation, update the function comments above the
function definition in the Flux source code:

https://github.com/influxdata/flux/blob/master/stdlib/contrib/rhajek/bigpanda/bigpanda.flux#L142-L154

Contributing to Flux: https://github.com/influxdata/flux#contributing
Fluxdoc syntax: https://github.com/influxdata/flux/blob/master/docs/fluxdoc.md

------------------------------------------------------------------------------->

`bigpanda.sendAlert()` sends an alert to [BigPanda](https://www.bigpanda.io/).



##### Function type signature

```js
(
    appKey: A,
    rec: B,
    status: C,
    token: string,
    url: string,
) => int
```

{{% caption %}}For more information, see [Function type signatures](/flux/v0.x/function-type-signatures/).{{% /caption %}}

## Parameters

### url
({{< req >}})
BigPanda [alerts API URL](https://docs.bigpanda.io/reference#alerts-how-it-works).
Default is the value of the `bigpanda.defaultURL` option.



### token
({{< req >}})
BigPanda [API Authorization token (API key)](https://docs.bigpanda.io/docs/api-key-management).



### appKey
({{< req >}})
BigPanda [App Key](https://docs.bigpanda.io/reference#integrating-monitoring-systems).



### status
({{< req >}})
BigPanda [alert status](https://docs.bigpanda.io/reference#alerts).

Supported statuses:
- `ok`
- `critical`
- `warning`
- `acknowledged`

### rec
({{< req >}})
Additional [alert parameters](https://docs.bigpanda.io/reference#alert-object) to send to the BigPanda alert API.




## Examples

### Send the last reported value and status to BigPanda

```js
import "contrib/rhajek/bigpanda"
import "influxdata/influxdb/secrets"
import "json"

token = secrets.get(key: "BIGPANDA_API_KEY")

lastReported =
    from(bucket: "example-bucket")
        |> range(start: -1m)
        |> filter(fn: (r) => r._measurement == "example-measurement" and r._field == "level")
        |> last()
        |> findRecord(fn: (key) => true, idx: 0)

bigpanda.sendAlert(
    token: token,
    appKey: "example-app-key",
    status: bigpanda.statusFromLevel(level: "${lastReported.status}"),
    rec: {
        tags: json.encode(v: [{"name": "host", "value": "my-host"}]),
        check: "my-check",
        description: "${lastReported._field} is ${lastReported.status}: ${string(v: lastReported._value)}",
    },
)

```
<|MERGE_RESOLUTION|>--- conflicted
+++ resolved
@@ -5,20 +5,10 @@
 menu:
   flux_0_x_ref:
     name: bigpanda.sendAlert
-<<<<<<< HEAD
-    parent: bigpanda
-weight: 202
-aliases:
-  - /influxdb/v2.0/reference/flux/stdlib/contrib/bigpanda/sendAlert/
-  - /influxdb/cloud/reference/flux/stdlib/contrib/bigpanda/sendAlert/
-flux/v0.x/tags: [single notification]
-introduced: 0.108.0
-=======
     parent: contrib/rhajek/bigpanda
     identifier: contrib/rhajek/bigpanda/sendAlert
 weight: 301
 flux/v0.x/tags: [single notification]
->>>>>>> 1034a753
 ---
 
 <!------------------------------------------------------------------------------
