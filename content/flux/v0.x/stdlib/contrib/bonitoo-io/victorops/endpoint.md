---
title: victorops.endpoint() function
description: >
  `victorops.endpoint()` sends events to VictorOps using data from input rows.
menu:
  flux_0_x_ref:
    name: victorops.endpoint
<<<<<<< HEAD
    parent: victorops
weight: 202
aliases:
  - /influxdb/v2.0/reference/flux/stdlib/contrib/victorops/endpoint/
  - /influxdb/cloud/reference/flux/stdlib/contrib/victorops/endpoint/
flux/v0.x/tags: [transformations, notification endpoints]
introduced: 0.108.0
---

The `victorops.endpoint()` function sends events to VictorOps using data from input rows.
Output tables include a `_sent` column that indicates whether the
the row's notification was sent successfully (`true` or `false`).
=======
    parent: contrib/bonitoo-io/victorops
    identifier: contrib/bonitoo-io/victorops/endpoint
weight: 301
---

<!------------------------------------------------------------------------------
>>>>>>> 1034a753

IMPORTANT: This page was generated from comments in the Flux source code. Any
edits made directly to this page will be overwritten the next time the
documentation is generated. 

To make updates to this documentation, update the function comments above the
function definition in the Flux source code:

https://github.com/influxdata/flux/blob/master/stdlib/contrib/bonitoo-io/victorops/victorops.flux#L163-L186

Contributing to Flux: https://github.com/influxdata/flux#contributing
Fluxdoc syntax: https://github.com/influxdata/flux/blob/master/docs/fluxdoc.md

------------------------------------------------------------------------------->

`victorops.endpoint()` sends events to VictorOps using data from input rows.



##### Function type signature

```js
(
    url: string,
    ?monitoringTool: A,
) => (
    mapFn: (
        r: B,
    ) => {
        C with
        timestamp: H,
        stateMessage: G,
        messageType: F,
        entityID: E,
        entityDisplayName: D,
    },
) => (<-tables: stream[B]) => stream[{B with _sent: string}]
```

{{% caption %}}For more information, see [Function type signatures](/flux/v0.x/function-type-signatures/).{{% /caption %}}

## Parameters

### url
({{< req >}})
VictorOps REST endpoint integration URL.

<<<<<<< HEAD
`mapFn` accepts a table row (`r`) and returns an object that must include the
following properties:
=======
Example: `https://alert.victorops.com/integrations/generic/00000000/alert/<api_key>/<routing_key>`
Replace `<api_key>` and `<routing_key>` with valid VictorOps API and routing keys.
>>>>>>> 1034a753

### monitoringTool

Tool to use for monitoring.
Default is `InfluxDB`.


<|MERGE_RESOLUTION|>--- conflicted
+++ resolved
@@ -5,27 +5,12 @@
 menu:
   flux_0_x_ref:
     name: victorops.endpoint
-<<<<<<< HEAD
-    parent: victorops
-weight: 202
-aliases:
-  - /influxdb/v2.0/reference/flux/stdlib/contrib/victorops/endpoint/
-  - /influxdb/cloud/reference/flux/stdlib/contrib/victorops/endpoint/
-flux/v0.x/tags: [transformations, notification endpoints]
-introduced: 0.108.0
----
-
-The `victorops.endpoint()` function sends events to VictorOps using data from input rows.
-Output tables include a `_sent` column that indicates whether the
-the row's notification was sent successfully (`true` or `false`).
-=======
     parent: contrib/bonitoo-io/victorops
     identifier: contrib/bonitoo-io/victorops/endpoint
 weight: 301
 ---
 
 <!------------------------------------------------------------------------------
->>>>>>> 1034a753
 
 IMPORTANT: This page was generated from comments in the Flux source code. Any
 edits made directly to this page will be overwritten the next time the
@@ -73,13 +58,8 @@
 ({{< req >}})
 VictorOps REST endpoint integration URL.
 
-<<<<<<< HEAD
-`mapFn` accepts a table row (`r`) and returns an object that must include the
-following properties:
-=======
 Example: `https://alert.victorops.com/integrations/generic/00000000/alert/<api_key>/<routing_key>`
 Replace `<api_key>` and `<routing_key>` with valid VictorOps API and routing keys.
->>>>>>> 1034a753
 
 ### monitoringTool
 
