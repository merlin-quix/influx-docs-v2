--- conflicted
+++ resolved
@@ -5,28 +5,12 @@
 menu:
   flux_0_x_ref:
     name: alerta.endpoint
-<<<<<<< HEAD
-    parent: alerta
-weight: 302
-aliases:
-  - /influxdb/v2.0/reference/flux/stdlib/contrib/alerta/endpoint/
-  - /influxdb/cloud/reference/flux/stdlib/contrib/alerta/endpoint/
-flux/v0.x/tags: [transformations, notification endpoints]
-introduced: 0.115.0
----
-
-The `alerta.endpoint()` function sends alerts to [Alerta](https://alerta.io/)
-using data from each input row.
-Output tables include a `_sent` column that indicates whether the
-the row's notification was sent successfully (`true` or `false`).
-=======
     parent: contrib/bonitoo-io/alerta
     identifier: contrib/bonitoo-io/alerta/endpoint
 weight: 301
 ---
 
 <!------------------------------------------------------------------------------
->>>>>>> 1034a753
 
 IMPORTANT: This page was generated from comments in the Flux source code. Any
 edits made directly to this page will be overwritten the next time the
@@ -95,11 +79,6 @@
 Alert environment. Default is `""`.
 Valid values: "Production", "Development" or empty string (default).
 
-<<<<<<< HEAD
-`mapFn` accepts a table row (`r`) and returns an object that must include the
-following properties:
-=======
->>>>>>> 1034a753
 
 
 ### origin
