---
title: discord.send() function
description: >
  `discord.send()` sends a single message to a Discord channel using a Discord webhook.
menu:
  flux_0_x_ref:
    name: discord.send
<<<<<<< HEAD
    parent: discord
weight: 202
flux/v0.x/tags: [single notification]
introduced: 0.69.0
=======
    parent: contrib/chobbs/discord
    identifier: contrib/chobbs/discord/send
weight: 301
flux/v0.x/tags: [single notification]
>>>>>>> 1034a753
---

<!------------------------------------------------------------------------------

IMPORTANT: This page was generated from comments in the Flux source code. Any
edits made directly to this page will be overwritten the next time the
documentation is generated. 

To make updates to this documentation, update the function comments above the
function definition in the Flux source code:

https://github.com/influxdata/flux/blob/master/stdlib/contrib/chobbs/discord/discord.flux#L53-L66

Contributing to Flux: https://github.com/influxdata/flux#contributing
Fluxdoc syntax: https://github.com/influxdata/flux/blob/master/docs/fluxdoc.md

------------------------------------------------------------------------------->

`discord.send()` sends a single message to a Discord channel using a Discord webhook.



##### Function type signature

```js
(
    content: A,
    username: B,
    webhookID: string,
    webhookToken: string,
    ?avatar_url: C,
) => int
```

{{% caption %}}For more information, see [Function type signatures](/flux/v0.x/function-type-signatures/).{{% /caption %}}

## Parameters

### webhookToken
({{< req >}})
Discord [webhook token](https://discord.com/developers/docs/resources/webhook).



### webhookID
({{< req >}})
Discord [webhook ID](https://discord.com/developers/docs/resources/webhook).



### username
({{< req >}})
Override the Discord webhook’s default username.



### content
({{< req >}})
Message to send to Discord (2000 character limit).



### avatar_url

Override the Discord webhook’s default avatar.




## Examples

### Send the last reported status to Discord

```js
import "contrib/chobbs/discord"
import "influxdata/influxdb/secrets"

token = secrets.get(key: "DISCORD_TOKEN")

lastReported =
    from(bucket: "example-bucket")
        |> range(start: -1m)
        |> filter(fn: (r) => r._measurement == "statuses")
        |> last()
        |> findRecord(fn: (key) => true, idx: 0)

discord.send(
    webhookToken: token,
    webhookID: "1234567890",
    username: "chobbs",
    content: "The current status is \"${lastReported.status}\".",
    avatar_url: "https://staff-photos.net/pic.jpg",
)

```
<|MERGE_RESOLUTION|>--- conflicted
+++ resolved
@@ -5,17 +5,10 @@
 menu:
   flux_0_x_ref:
     name: discord.send
-<<<<<<< HEAD
-    parent: discord
-weight: 202
-flux/v0.x/tags: [single notification]
-introduced: 0.69.0
-=======
     parent: contrib/chobbs/discord
     identifier: contrib/chobbs/discord/send
 weight: 301
 flux/v0.x/tags: [single notification]
->>>>>>> 1034a753
 ---
 
 <!------------------------------------------------------------------------------
