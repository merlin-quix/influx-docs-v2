---
title: discord.endpoint() function
description: >
  `discord.endpoint()` sends a single message to a Discord channel using a
  [Discord webhook](https://support.discord.com/hc/en-us/articles/228383668-Intro-to-Webhooks&?page=3)
  and data from table rows.
menu:
  flux_0_x_ref:
    name: discord.endpoint
<<<<<<< HEAD
    parent: discord
weight: 202
flux/v0.x/tags: [transformations, notification endpoints]
introduced: 0.74.0
=======
    parent: contrib/chobbs/discord
    identifier: contrib/chobbs/discord/endpoint
weight: 301
>>>>>>> 1034a753
---

<!------------------------------------------------------------------------------

IMPORTANT: This page was generated from comments in the Flux source code. Any
edits made directly to this page will be overwritten the next time the
documentation is generated. 

To make updates to this documentation, update the function comments above the
function definition in the Flux source code:

https://github.com/influxdata/flux/blob/master/stdlib/contrib/chobbs/discord/discord.flux#L120-L141

Contributing to Flux: https://github.com/influxdata/flux#contributing
Fluxdoc syntax: https://github.com/influxdata/flux/blob/master/docs/fluxdoc.md

------------------------------------------------------------------------------->

`discord.endpoint()` sends a single message to a Discord channel using a
[Discord webhook](https://support.discord.com/hc/en-us/articles/228383668-Intro-to-Webhooks&?page=3)
and data from table rows.
Output tables include a `_sent` column that indicates whether the
the row's notification was sent successfully (`true` or `false`).



##### Function type signature

```js
(
    username: A,
    webhookID: string,
    webhookToken: string,
    ?avatar_url: B,
) => (mapFn: (r: C) => {D with content: E}) => (<-tables: stream[C]) => stream[{C with _sent: string}]
```

{{% caption %}}For more information, see [Function type signatures](/flux/v0.x/function-type-signatures/).{{% /caption %}}

## Parameters

### webhookToken
({{< req >}})
Discord [webhook token](https://discord.com/developers/docs/resources/webhook).



### webhookID
({{< req >}})
Discord [webhook ID](https://discord.com/developers/docs/resources/webhook).



### username
({{< req >}})
Override the Discord webhook’s default username.



### avatar_url

Override the Discord webhook’s default avatar.


<|MERGE_RESOLUTION|>--- conflicted
+++ resolved
@@ -7,16 +7,9 @@
 menu:
   flux_0_x_ref:
     name: discord.endpoint
-<<<<<<< HEAD
-    parent: discord
-weight: 202
-flux/v0.x/tags: [transformations, notification endpoints]
-introduced: 0.74.0
-=======
     parent: contrib/chobbs/discord
     identifier: contrib/chobbs/discord/endpoint
 weight: 301
->>>>>>> 1034a753
 ---
 
 <!------------------------------------------------------------------------------
