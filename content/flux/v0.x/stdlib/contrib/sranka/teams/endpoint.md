---
title: teams.endpoint() function
description: >
  `teams.endpoint()` sends a message to a Microsoft Teams channel using data from table rows.
menu:
  flux_0_x_ref:
    name: teams.endpoint
<<<<<<< HEAD
    parent: teams
weight: 202
flux/v0.x/tags: [transformations, notification endpoints]
introduced: 0.70.0
---

The `teams.endpoint()` function sends a message to a Microsoft Teams channel
using data from table rows.
Output tables include a `_sent` column that indicates whether the
the row's notification was sent successfully (`true` or `false`).
=======
    parent: contrib/sranka/teams
    identifier: contrib/sranka/teams/endpoint
weight: 301
---

<!------------------------------------------------------------------------------
>>>>>>> 1034a753

IMPORTANT: This page was generated from comments in the Flux source code. Any
edits made directly to this page will be overwritten the next time the
documentation is generated. 

To make updates to this documentation, update the function comments above the
function definition in the Flux source code:

https://github.com/influxdata/flux/blob/master/stdlib/contrib/sranka/teams/teams.flux#L126-L146

Contributing to Flux: https://github.com/influxdata/flux#contributing
Fluxdoc syntax: https://github.com/influxdata/flux/blob/master/docs/fluxdoc.md

------------------------------------------------------------------------------->

`teams.endpoint()` sends a message to a Microsoft Teams channel using data from table rows.

<<<<<<< HEAD
`mapFn` accepts a table row (`r`) and returns an object that must include the
following properties:
=======
>>>>>>> 1034a753


##### Function type signature

```js
(
    url: string,
) => (
    mapFn: (r: A) => {B with title: C, text: string, summary: string},
) => (<-tables: stream[A]) => stream[{A with _sent: string}]
```

{{% caption %}}For more information, see [Function type signatures](/flux/v0.x/function-type-signatures/).{{% /caption %}}

## Parameters

### url
({{< req >}})
Incoming webhook URL.


<|MERGE_RESOLUTION|>--- conflicted
+++ resolved
@@ -5,25 +5,12 @@
 menu:
   flux_0_x_ref:
     name: teams.endpoint
-<<<<<<< HEAD
-    parent: teams
-weight: 202
-flux/v0.x/tags: [transformations, notification endpoints]
-introduced: 0.70.0
----
-
-The `teams.endpoint()` function sends a message to a Microsoft Teams channel
-using data from table rows.
-Output tables include a `_sent` column that indicates whether the
-the row's notification was sent successfully (`true` or `false`).
-=======
     parent: contrib/sranka/teams
     identifier: contrib/sranka/teams/endpoint
 weight: 301
 ---
 
 <!------------------------------------------------------------------------------
->>>>>>> 1034a753
 
 IMPORTANT: This page was generated from comments in the Flux source code. Any
 edits made directly to this page will be overwritten the next time the
@@ -41,11 +28,6 @@
 
 `teams.endpoint()` sends a message to a Microsoft Teams channel using data from table rows.
 
-<<<<<<< HEAD
-`mapFn` accepts a table row (`r`) and returns an object that must include the
-following properties:
-=======
->>>>>>> 1034a753
 
 
 ##### Function type signature
