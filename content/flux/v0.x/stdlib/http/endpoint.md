---
title: http.endpoint() function
description: >
  `http.endpoint()` iterates over input data and sends a single POST request per input row to
  a specficied URL.
menu:
  flux_0_x_ref:
    name: http.endpoint
    parent: http
<<<<<<< HEAD
weight: 202
flux/v0.x/tags: [transformation, notification endpoints]
introduced: 0.39.0
---

The `http.endpoint()` function sends output data to an HTTP URL using the POST request method.
Output tables include a `_sent` column that indicates whether the
the row's HTTP request was sent successfully (`true` or `false`).
=======
    identifier: http/endpoint
weight: 101
flux/v0.x/tags: [notification endpoints]
---

<!------------------------------------------------------------------------------
>>>>>>> 1034a753

IMPORTANT: This page was generated from comments in the Flux source code. Any
edits made directly to this page will be overwritten the next time the
documentation is generated. 

To make updates to this documentation, update the function comments above the
function definition in the Flux source code:

https://github.com/influxdata/flux/blob/master/stdlib/http/http.flux#L155-L166

Contributing to Flux: https://github.com/influxdata/flux#contributing
Fluxdoc syntax: https://github.com/influxdata/flux/blob/master/docs/fluxdoc.md

------------------------------------------------------------------------------->

`http.endpoint()` iterates over input data and sends a single POST request per input row to
a specficied URL.

<<<<<<< HEAD
`mapFn` accepts a table row (`r`) and returns a record that must include the following properties:
=======
This function is designed to be used with `monitor.notify()`.

`http.endpoint()` outputs a function that requires a `mapFn` parameter.
`mapFn` is the function that builds the record used to generate the POST request.
It accepts a table row (`r`) and returns a record that must include the
following properties:
>>>>>>> 1034a753

- `headers`
- `data`

_For information about properties, see `http.post`._

##### Function type signature

```js
(
    url: string,
) => (mapFn: (r: A) => {B with headers: C, data: bytes}) => (<-tables: stream[A]) => stream[{A with _sent: string}] where C: Record
```

{{% caption %}}For more information, see [Function type signatures](/flux/v0.x/function-type-signatures/).{{% /caption %}}

## Parameters

### url
({{< req >}})
URL to send the POST reqeust to.




## Examples

### Send an HTTP POST request for each row

```js
import "http"
import "sampledata"

endpoint =
    http.endpoint(url: "http://example.com/")(
        mapfn: (r) =>
            ({headers: {header1: "example1", header2: "example2"}, data: bytes(v: "The value is ${r._value}")}),
    )

sampledata.int()
    |> endpoint()

```
<|MERGE_RESOLUTION|>--- conflicted
+++ resolved
@@ -7,23 +7,12 @@
   flux_0_x_ref:
     name: http.endpoint
     parent: http
-<<<<<<< HEAD
-weight: 202
-flux/v0.x/tags: [transformation, notification endpoints]
-introduced: 0.39.0
----
-
-The `http.endpoint()` function sends output data to an HTTP URL using the POST request method.
-Output tables include a `_sent` column that indicates whether the
-the row's HTTP request was sent successfully (`true` or `false`).
-=======
     identifier: http/endpoint
 weight: 101
 flux/v0.x/tags: [notification endpoints]
 ---
 
 <!------------------------------------------------------------------------------
->>>>>>> 1034a753
 
 IMPORTANT: This page was generated from comments in the Flux source code. Any
 edits made directly to this page will be overwritten the next time the
@@ -42,16 +31,12 @@
 `http.endpoint()` iterates over input data and sends a single POST request per input row to
 a specficied URL.
 
-<<<<<<< HEAD
-`mapFn` accepts a table row (`r`) and returns a record that must include the following properties:
-=======
 This function is designed to be used with `monitor.notify()`.
 
 `http.endpoint()` outputs a function that requires a `mapFn` parameter.
 `mapFn` is the function that builds the record used to generate the POST request.
 It accepts a table row (`r`) and returns a record that must include the
 following properties:
->>>>>>> 1034a753
 
 - `headers`
 - `data`
