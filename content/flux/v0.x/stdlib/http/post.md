--- conflicted
+++ resolved
@@ -7,12 +7,8 @@
   flux_0_x_ref:
     name: http.post
     parent: http
-<<<<<<< HEAD
-weight: 202
-=======
     identifier: http/post
 weight: 101
->>>>>>> 1034a753
 flux/v0.x/tags: [single notification]
 introduced: 0.40.0
 ---
