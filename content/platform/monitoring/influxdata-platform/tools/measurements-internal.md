---
title: InfluxDB _internal measurements and fields
description: >
  Use and understand the InfluxDB _internal measurements statistics and field keys
  that monitor InfluxDB and InfluxDB Enterprise servers.
aliases:
  - /platform/monitoring/tools/measurements-internal/
menu:
  platform:
    name: InfluxDB _internal measurements
    parent: Other monitoring tools
    weight: 2
---

By default, InfluxDB generates internal metrics and saves to the `_internal` database.
Use these metrics to monitor InfluxDB and InfluxDB Enterprise and to create alerts to notify you when problems arise.

### Disable the `_internal` database in production
InfluxData does **not** recommend using the `_internal` database in a production cluster.
It creates unnecessary overhead, particularly for busy clusters, that can overload an already loaded cluster.
Metrics stored in the `_internal` database primarily measure workload performance
and should only be tested in non-production environments.

To disable the `_internal` database, set [`store-enabled`](/{{< latest "influxdb" "v1" >}}/administration/config/#monitoring-settings-monitor)
to `false` under the `[monitor]` section of your **InfluxDB configuration file**.

```toml
# ...
[monitor]
  # ...
  # Whether to record statistics internally.
  store-enabled = false
  #...
```

### Store internal metrics in an external monitor
To monitor InfluxDB `_internal` metrics in a production cluster, use Telegraf
and the [`influxdb` input plugin](https://github.com/influxdata/telegraf/tree/master/plugins/inputs/influxdb)
to capture these metrics from the InfluxDB `/debug/vars` endpoint and store them
in an external InfluxDB monitoring instance.
For more information, see [Configure a Watcher of Watchers](/platform/monitoring/influxdata-platform/external-monitor-setup/).

{{% note %}}
When using the "watcher of watcher (WoW)" configuration, InfluxDB
metric field keys are prepended with `infuxdb_`, but are otherwise identical
to those listed [below](#influxdb-internal-measurements-and-fields).
{{% /note %}}

## Visualize InfluxDB internal metrics
Use the [InfluxDB OSS Monitor dashboard](/platform/monitoring/influxdata-platform/monitoring-dashboards/#monitor-influxdb-oss)
or the [InfluxDB Enterprise Monitor dashboard](/platform/monitoring/influxdata-platform/monitoring-dashboards/#monitor-influxdb-enterprise)
to visualize InfluxDB `_internal` metrics.

## InfluxDB \_internal measurements and fields
{{% truncate %}}
- [ae](#ae-enterprise-only) (Enterprise only)
  - [bytesRx](#bytesrx)
  - [errors](#errors)
  - [jobs](#jobs)
  - [jobsActive](#jobsactive)
- [cluster](#cluster-enterprise-only) (Enterprise only)
  - [copyShardReq](#copyshardreq)
  - [createIteratorReq](#createiteratorreq)
  - [expandSourcesReq](#expandsourcesreq)
  - [fieldDimensionsReq](#fielddimensionsreq)
  - [iteratorCostReq](#iteratorcostreq)
  - [removeShardReq](#removeshardreq)
  - [writeShardFail](#writeshardfail)
  - [writeShardPointsReq](#writeshardpointsreq)
  - [writeShardReq](#writeshardreq)
- [cq](#cq)
  - [queryFail](#queryfail)
  - [queryOk](#queryok)
- [database](#database)
  - [numMeasurements](#nummeasurements)
  - [numSeries](#numseries)
- [hh](#hh-enterprise-only) (Enterprise only)
  - [writeShardReq](#writeshardreq)
  - [writeShardReqPoints](#writeshardreqpoints)
- [hh_database](#hh-database-enterprise-only) (Enterprise only)
  - [bytesRead](#bytesread)
  - [bytesWritten](#byteswritten)
  - [queueBytes](#queuebytes)
  - [queueDepth](#queuedepth)
  - [writeBlocked](#writeblocked)
  - [writeDropped](#writedropped)
  - [writeNodeReq](#writenodereq)
  - [writeNodeReqFail](#writenodereqfail)
  - [writeNodeReqPoints](#writenodereqpoints)
  - [writeShardReq](#writeshardreq)
  - [writeShardReqPoints](#writeshardreqpoints)
- [hh_processor](#hh-processor-enterprise-only) (Enterprise only)
  - [bytesRead](#bytesread)
  - [bytesWritten](#byteswritten)
  - [queueBytes](#queuebytes)
  - [queueDepth](#queuedepth)
  - [writeBlocked](#writeblocked)
  - [writeDropped](#writedropped)
  - [writeNodeReq](#writenodereq)
  - [writeNodeReqFail](#writenodereqfail)
  - [writeNodeReqPoints](#writenodereqpoints)
  - [writeShardReq](#writeshardreq)
  - [writeShardReqPoints](#writeshardreqpoints)
- [httpd](#httpd)
  - [authFail](#authfail)
  - [clientError](#clienterror)
  - [pingReq](#pingreq)
  - [pointsWrittenDropped](#pointswrittendropped)
  - [pointsWrittenFail](#pointswrittenfail)
  - [pointsWrittenOK](#pointswrittenok)
  - [promReadReq](#promreadreq)
  - [promWriteReq](#promwritereq)
  - [fluxQueryReq](#fluxqueryreq)
  - [fluxQueryDurationNs](#fluxqueryreqdurationns)
  - [queryReq](#queryreq)
  - [queryReqDurationNs](#queryreqdurationns)
  - [queryRespBytes](#queryrespbytes)
  - [recoveredPanics](#recoveredpanics)
  - [req](#req)
  - [reqActive](#reqactive)
  - [reqDurationNs](#reqdurationns)
  - [serverError](#servererror)
  - [statusReq](#statusreq)
  - [writeReq](#writereq)
  - [writeReqActive](#writereqactive)
  - [writeReqBytes](#writereqbytes)
  - [writeReqDurationNs](#writereqdurationns)
- [queryExecutor](#queryexecutor)
  - [queriesActive](#queriesactive)
  - [queriesExecuted](#queriesexecuted)
  - [queriesFinished](#queriesfinished)
  - [queryDurationNs](#querydurationns)
  - [recoveredPanics](#recoveredpanics)
- [rpc](#rpc-enterprise-only) (Enterprise only)
  - [idleStreams](#idlestreams)
  - [liveConnections](#liveconnections)
  - [liveStreams](#livestreams)
  - [rpcCalls](#rpccalls)
  - [rpcFailures](#rpcfailures)
  - [rpcReadBytes](#rpcreadbytes)
  - [rpcRetries](#rpcretries)
  - [rpcWriteBytes](#rpcwritebytes)
  - [singleUse](#singleuse)
  - [singleUseOpen](#singleuseopen)
  - [totalConnections](#totalconnections)
  - [totalStreams](#totalstreams)
- [runtime](#runtime)
  - [Alloc](#alloc)
  - [Frees](#frees)
  - [HeapAlloc](#heapalloc)
  - [HeapIdle](#heapidle)
  - [HeapInUse](#heapinuse)
  - [HeapObjects](#heapobjects)
  - [HeapReleased](#heapreleased)
  - [HeapSys](#heapsys)
  - [Lookups](#lookups)
  - [Mallocs](#mallocs)
  - [NumGC](#numgc)
  - [NumGoroutine](#numgoroutine)
  - [PauseTotalNs](#pausetotalns)
  - [Sys](#sys)
  - [TotalAlloc](#totalalloc)
- [shard](#shard)
  - [diskBytes](#diskbytes)
  - [fieldsCreate](#fieldscreate)
  - [seriesCreate](#seriescreate)
  - [writeBytes](#writebytes)
  - [writePointsDropped](#writepointsdropped)
  - [writePointsErr](#writepointserr)
  - [writePointsOk](#writepointsok)
  - [writeReq](#writereq)
  - [writeReqErr](#writereqerr)
  - [writeReqOk](#writereqok)
- [subscriber](#subscriber)
  - [createFailures](#createfailures)
  - [pointsWritten](#pointswritten)
  - [writeFailures](#writefailures)
- [tsm1_cache](#tsm1-cache)
  - [WALCompactionTimeMs](#walcompactiontimems)
  - [cacheAgeMs](#cacheagems)
  - [cachedBytes](#cachedbytes)
  - [diskBytes](#diskbytes)
  - [memBytes](#membytes)
  - [snapshotCount](#snapshotcount)
  - [writeDropped](#writedropped)
  - [writeErr](#writeerr)
  - [writeOk](#writeok)
- [tsm1_engine](#tsm1-engine)
  - [cacheCompactionDuration](#cachecompactionduration)
  - [cacheCompactionErr](#cachecompactionerr)
  - [cacheCompactions](#cachecompactions)
  - [cacheCompactionsActive](#cachecompactionsactive)
  - [tsmFullCompactionDuration](#tsmfullcompactionduration)
  - [tsmFullCompactionErr](#tsmfullcompactionerr)
  - [tsmFullCompactionQueue](#tsmfullcompactionqueue)
  - [tsmFullCompactions](#tsmfullcompactions)
  - [tsmFullCompactionsActive](#tsmfullcompactionsactive)
  - [tsmLevel1CompactionDuration](#tsmlevel1compactionduration)
  - [tsmLevel1CompactionErr](#tsmlevel1compactionerr)
  - [tsmLevel1CompactionQueue](#tsmlevel1compactionqueue)
  - [tsmLevel1Compactions](#tsmlevel1compactions)
  - [tsmLevel1CompactionsActive](#tsmlevel1compactionsactive)
  - [tsmLevel2CompactionDuration](#tsmlevel2compactionduration)
  - [tsmLevel2CompactionErr](#tsmlevel2compactionerr)
  - [tsmLevel2CompactionQueue](#tsmlevel2compactionqueue)
  - [tsmLevel2Compactions](#tsmlevel2compactions)
  - [tsmLevel2CompactionsActive](#tsmlevel2compactionsactive)
  - [tsmLevel3CompactionDuration](#tsmlevel3compactionduration)
  - [tsmLevel3CompactionErr](#tsmlevel3compactionerr)
  - [tsmLevel3CompactionQueue](#tsmlevel3compactionqueue)
  - [tsmLevel3Compactions](#tsmlevel3compactions)
  - [tsmLevel3CompactionsActive](#tsmlevel3compactionsactive)
  - [tsmOptimizeCompactionDuration](#tsmoptimizecompactionduration)
  - [tsmOptimizeCompactionErr](#tsmoptimizecompactionerr)
  - [tsmOptimizeCompactionQueue](#tsmoptimizecompactionqueue)
  - [tsmOptimizeCompactions](#tsmoptimizecompactions)
  - [tsmOptimizeCompactionsActive](#tsmoptimizecompactionsactive)
- [tsm1_filestore](#tsm1-filestore)
  - [diskBytes](#diskbytes)
  - [numFiles](#numfiles)
- [tsm1_wal](#tsm1-wal)
  - [currentSegmentDiskBytes](#currentsegmentdiskbytes)
  - [oldSegmentDiskBytes](#oldsegmentdiskbytes)
  - [writeErr](#writeerr)
  - [writeOk](#writeok)
- [write](#write)
  - [pointReq](#pointreq)
  - [pointReqHH](#pointreqhh-enterprise-only) (Enterprise only)
  - [pointReqLocal](#pointreqlocal-enterprise-only) (Enterprise only)
  - [pointReqRemote](#pointreqremote-enterprise-only) (Enterprise only)
  - [pointsWrittenOK](#pointsWrittenOK)
  - [req](#req)
  - [subWriteDrop](#subwritedrop)
  - [subWriteOk](#subwriteok)
  - [valuesWrittenOK](#valuesWrittenOK)
  - [writeDrop](#writedrop)
  - [writeError](#writeerror)
  - [writeOk](#writeok)
  - [writePartial](#writepartial-enterprise-only) (Enterprise only)
  - [writeTimeout](#writetimeout)
{{% /truncate %}}

### ae (Enterprise only)
The measurement statistics related to the Anti-Entropy (AE) engine in InfluxDB Enterprise clusters.

#### bytesRx
The number of bytes received by the data node.

#### errors
The total number of anti-entropy jobs that have resulted in errors.

#### jobs
The total number of jobs executed by the data node.

#### jobsActive
The number of active (currently executing) jobs.

---

### cluster (Enterprise only)
The `cluster` measurement tracks statistics related to the clustering features of the data nodes in InfluxDB Enterprise.
The tags on the series indicate the source host of the stat.

#### copyShardReq
The number of internal requests made to copy a shard from one data node to another.

#### createIteratorReq
The number of read requests from other data nodes in the cluster.

#### expandSourcesReq
The number of remote node requests made to find measurements on this node that match a particular regular expression.
Indicates a SELECT from a regex initiated on a different data node, which then sent an internal request to this node.
There is not currently a statistic tracking how many queries with a regex, instead of a fixed measurement, were initiated on a particular node.

#### fieldDimensionsReq
The number of remote node requests for information about the fields and associated types, and tag keys of measurements on this data node.

#### iteratorCostReq
The number of internal requests for iterator cost.

#### removeShardReq
The number of internal requests to delete a shard from this data node.
Exclusively incremented by use of the `influxd-ctl remove shard` command.

#### writeShardFail
The total number of internal write requests from a remote node that failed.
It's the cousin of InfluxDB shard stat `writeReqErr`.
A write request over HTTP is received by Node A. Node A does not have the shard locally,
so it creates an internal request to Node B instructing what to write and to which shard.
If Node B sees the request and if anything goes wrong, Node B increments its own `writeShardFail`.
Depending on what went wrong, in most circumstances Node B would also increment its `writeReqErr` stat inherited from InfluxDB OSS.
If Node A had the shard locally, there would be no internal request to write data
to a remote node, so `writeShardFail` would not be incremented.

#### writeShardPointsReq
The number of points in every internal write request from any remote node, regardless of success.

#### writeShardReq
The number of internal write requests from a remote data node, regardless of success.

---

### cq
The measurement statistics related to continuous queries (CQs).

#### queryFail
The total number of continuous queries that executed but failed.

#### queryOk
The total number of continuous queries that executed successfully.
Note that this value may be incremented in some cases where a CQ is initiated
but does not actually run, for example, due to misconfigured resample intervals.

---

### database

#### numMeasurements
The current number of measurements in the specified database.

The series cardinality values are estimates, based on [HyperLogLog++ (HLL++)](https://github.com/influxdata/influxdb/blob/master/pkg/estimator/hll/hll.go).
The numbers returned by the estimates when there are thousands or millions of
measurements or series should be accurate within a relatively small margin of error.

#### numSeries
The current series cardinality of the specified database.
The series cardinality values are estimates, based on [HyperLogLog++ (HLL++)](https://github.com/influxdata/influxdb/blob/master/pkg/estimator/hll/hll.go).
The numbers returned by the estimates when there are thousands or millions of
measurements or series should be accurate within a relatively small margin of error.

---

### hh (Enterprise only)
The `hh` measurement statistics track events resulting in new hinted handoff (HH)
processors in InfluxDB Enterprise.
The `hh` measurement has one additional tag:

- `path` - The path to the durable hinted handoff queue on disk.

#### writeShardReq
The number of initial write requests handled by the hinted handoff engine for a remote node.
Subsequent write requests to this node, destined for the same remote node, do not increment this statistics.
This statistic resets to `0` upon restart of `influxd`, regardless of the state
the last time the process was alive. It is incremented when the HH "supersystem"
is instructed to enqueue a write for the node, and the "subsystem" for the destination
node doesn't exist and has to be created, and the "subsystem" created successfully.
If HH files are on disk for a remote node at process startup, the branch that
increments this stat will not be reached.

#### writeShardReqPoints
The number of write requests for each point in the initial request to the hinted
handoff engine for a remote node.

---

### hh_database (Enterprise only)
The `hh_database` measurement aggregates all hinted handoff queues for a single database and node.
This allows accurate reporting of total queue size for a single database to a target node.

The `hh_database` measurement has two additional tags:

- `db` — The name of the database
- `node` — The node identifier

#### bytesRead
The size, in bytes, of points read from the hinted handoff queue and sent to its destination data node.
Note that if the data node process is restarted while there is data in the HH queue,
`bytesRead` may settle to a number larger than `bytesWritten`.
Hinted handoff writes occur in concurrent batches as determined by the
[`retry-concurrency`](/{{< latest "enterprise_influxdb" >}}/administration/configuration/#retry-concurrency-20) setting.
If an individual write succeeds, the metric is incremented.
If any write out of the whole batch fails, the entire batch is considered unsuccessful,
and every part of the batch will be retried later. This was not the intended behavior of this stat.
The other situation where `bytesRead` could be larger would be after a restart of the process.
Say at startup there were 1000 bytes still enqueued in HH from the previous run of the process.
Immediately after a restart, both `bytesRead` and `bytesWritten` are set to zero.
Assuming HH is properly depleted, and no future writes require HH, then the stats will read 1000 bytes read and 0 bytes written.

{{% note %}}
Resets to zero after crash or restart, even if the HH queue was non-empty.
{{% /note %}}

#### bytesWritten
The total number of bytes written to the hinted handoff queue.
Note that this statistic only tracks bytes written during the lifecycle of the current process.
Upon restart or a crash, this statistic resets to zero, even if the hinted handoff queue was not empty.

#### queueBytes
The total number of bytes remaining in the hinted handoff queue.
This statistic should accurately and absolutely track the number of bytes of encoded
data waiting to be sent to the remote node.

This statistic should remain correct across restarts, unlike `bytesRead` and `bytesWritten` (see [#780](https://github.com/influxdata/docs.influxdata.com/issues/780)).

#### queueDepth
The total number of segments in the hinted handoff queue. The HH queue is a sequence of 10MB "segment" files.
This is a coarse-grained statistic that roughly represents the amount of data queued for a remote node.
The `queueDepth` values can give you a sense of when a queue is growing or shrinking.

#### writeBlocked
The number of writes blocked because the number of concurrent HH requests exceeds the limit.

#### writeDropped
The number of writes dropped from the HH queue because the write appeared to be corrupted.

#### writeNodeReq
The total number of write requests that succeeded in writing a batch to the destination node.

#### writeNodeReqFail
The total number of write requests that failed in writing a batch of data from the
hinted handoff queue to the destination node.

#### writeNodeReqPoints
The total number of points successfully written from the HH queue to the destination node fr

#### writeShardReq
The total number of every write batch request enqueued into the hinted handoff queue.

#### writeShardReqPoints
The total number of points enqueued into the hinted handoff queue.

---

### hh_processor (Enterprise only)
The `hh_processor` measurement stores statistics for a single queue (shard).
In InfluxDB Enterprise, there is a hinted handoff processor on each data node.

The `hh_processor` measurement has two additional tags:

- `node` - The destination node for the recorded metrics.
- `path` - The path to the durable hinted handoff queue on disk.

{{% note %}}
The `hh_processor` statistics against a host are only accurate for the lifecycle of the current process.
If the process crashes or restarts, `bytesRead` and `bytesWritten` are reset to zero, even if the HH queue was non-empty.
{{% /note %}}

#### bytesRead
The size, in bytes, of points read from the hinted handoff queue and sent to its destination data node.
Note that if the data node process is restarted while there is data in the HH queue,
`bytesRead` may settle to a number larger than `bytesWritten`.
Hinted handoff writes occur in concurrent batches as determined by the
[`retry-concurrency`](/{{< latest "enterprise_influxdb" >}}/administration/configuration/#retry-concurrency-20) setting.
If an individual write succeeds, the metric is incremented.
If any write out of the whole batch fails, the entire batch is considered unsuccessful,
and every part of the batch will be retried later.
This was not the intended behavior of this stat.
The other situation where `bytesRead` could be larger would be after a restart of the process.
Say at startup there were 1000 bytes still enqueued in HH from the previous run of the process.
Immediately after a restart, both `bytesRead` and `bytesWritten` are set to zero.
Assuming HH is properly depleted, and no future writes require HH, then the stats
will read 1000 bytes read and 0 bytes written.

{{% note %}}
Resets to zero after crash or restart, even if the HH queue was non-empty.
{{% /note %}}


#### bytesWritten
The total number of bytes written to the hinted handoff queue.
Note that this statistic only tracks bytes written during the lifecycle of the current process.
Upon restart or a crash, this statistic resets to zero, even if the hinted handoff queue was not empty.

#### queueBytes
The total number of bytes remaining in the hinted handoff queue.
This statistic should accurately and absolutely track the number of bytes of encoded
data waiting to be sent to the remote node.

This statistic should remain correct across restarts, unlike `bytesRead` and `bytesWritten`
(see [#780](https://github.com/influxdata/docs.influxdata.com/issues/780)).

#### queueDepth
The total number of segments in the hinted handoff queue. The HH queue is a sequence of 10MB "segment" files.
This is a coarse-grained statistic that roughly represents the amount of data queued for a remote node.
The `queueDepth` values can give you a sense of when a queue is growing or shrinking.

#### writeBlocked
The number of writes blocked because the number of concurrent HH requests exceeds the limit.

#### writeDropped
The number of writes dropped from the HH queue because the write appeared to be corrupted.

#### writeNodeReq
The total number of write requests that succeeded in writing a batch to the destination node.

#### writeNodeReqFail
The total number of write requests that failed in writing a batch of data from the
hinted handoff queue to the destination node.

#### writeNodeReqPoints
The total number of points successfully written from the HH queue to the destination node fr

#### writeShardReq
The total number of every write batch request enqueued into the hinted handoff queue.

#### writeShardReqPoints
The total number of points enqueued into the hinted handoff queue.

---

### httpd
The `httpd` measurement stores fields related to the InfluxDB HTTP server.

#### authFail
The number of HTTP requests that were aborted due to authentication being required,
but not supplied or incorrect.

#### clientError
The number of HTTP responses due to client errors, with a `4XX` HTTP status code.

#### fluxQueryReq
The number of Flux query requests served.

#### fluxQueryReqDurationNs
The duration (wall-time), in nanoseconds, spent executing Flux query requests.

#### pingReq
The number of times InfluxDB HTTP server served the `/ping` HTTP endpoint.

#### pointsWrittenDropped
The number of points dropped by the storage engine.

#### pointsWrittenFail
The number of points accepted by the HTTP `/write` endpoint, but unable to be persisted.

#### pointsWrittenOK
The number of points accepted by the HTTP `/write` endpoint and persisted successfully.

#### promReadReq
The number of read requests to the Prometheus `/read` endpoint.

#### promWriteReq
The number of write requests to the Prometheus `/write` endpoint.

#### queryReq
The number of query requests.

#### queryReqDurationNs
The total query request duration, in nanosecond (ns).

#### queryRespBytes
The total number of bytes returned in query responses.

#### recoveredPanics
The total number of panics recovered by the HTTP handler.

#### req
The total number of HTTP requests served.

#### reqActive  
The number of currently active requests.

#### reqDurationNs
The duration (wall time), in nanoseconds, spent inside HTTP requests.

#### serverError
The number of HTTP responses due to server errors.

#### statusReq
The number of status requests served using the HTTP `/status` endpoint.

#### writeReq
The number of write requests served using the HTTP `/write` endpoint.

#### writeReqActive
The number of currently active write requests.

#### writeReqBytes
The total number of bytes of line protocol data received by write requests, using the HTTP `/write` endpoint.

#### writeReqDurationNs
The duration (wall time), in nanoseconds, of write requests served using the `/write` HTTP endpoint.

---

### queryExecutor

The `queryExecutor` statistics related to usage of the Query Executor of the InfluxDB engine.

#### queriesActive
The number of active queries currently being handled.

##### queriesExecuted
The number of queries executed (started).

#### queriesFinished
The number of queries that have finished executing.

#### queryDurationNs
The duration (wall time), in nanoseconds, of every query executed.
If one query took 1000 ns from start to finish, and another query took 500 ns
from start to finish and ran before the first query finished, the statistic
would increase by 1500.

#### recoveredPanics
The number of panics recovered by the Query Executor.

---

### rpc (Enterprise only)

The `rpc` measurement statistics are related to the use of RPC calls within InfluxDB Enterprise clusters.

#### idleStreams
The number of idle multiplexed streams across all live TCP connections.

#### liveConnections
The current number of live TCP connections to other nodes.

#### liveStreams
The current number of live multiplexed streams across all live TCP connections.

#### rpcCalls
The total number of RPC calls made to remote nodes.

#### rpcFailures
The total number of RPC failures, which are RPCs that did not recover.

#### rpcReadBytes
The total number of RPC bytes read.

#### rpcRetries
The total number of RPC calls that retried at least once.

#### rpcWriteBytes
The total number of RPC bytes written.

#### singleUse
The total number of single-use connections opened using Dial.

#### singleUseOpen
The number of single-use connections currently open.

#### totalConnections
The total number of TCP connections that have been established.

#### totalStreams
The total number of streams established.

---

### runtime
The `runtime` measurement statistics include a subset of MemStats records statistics about the Go memory allocator.
The  `runtime` statistics can be useful to determine poor memory allocation strategies and related performance issues.

The [Go runtime package](https://golang.org/pkg/runtime/) contains operations that
interact with Go's runtime system, including functions used to control goroutines.
It also includes the low-level type information used by the [Go reflect package](https://golang.org/pkg/reflect/).

#### Alloc
The currently allocated number of bytes of heap objects.

#### Frees
The cumulative number of freed (live) heap objects.

#### HeapAlloc
The size, in bytes, of all heap objects.

#### HeapIdle
The number of bytes of idle heap objects.

#### HeapInUse
The number of bytes in in-use spans.

#### HeapObjects
The number of allocated heap objects.

#### HeapReleased
The number of bytes of physical memory returned to the OS.

#### HeapSys
The number of bytes of heap memory obtained from the OS.
Measures the amount of virtual address space reserved for the heap.

#### Lookups
The number of pointer lookups performed by the runtime.
Primarily useful for debugging runtime internals.

#### Mallocs
The total number of heap objects allocated.
The total number of live objects is [Frees](#frees).

#### NumGC
The number of completed GC (garbage collection) cycles.

#### NumGoroutine
The total number of Go routines.

#### PauseTotalNs
The total duration, in nanoseconds, of total GC (garbage collection) pauses.

#### Sys
The total number of bytes of memory obtained from the OS.
Measures the virtual address space reserved by the Go runtime for the heap,
stacks, and other internal data structures.

#### TotalAlloc
The total number of bytes allocated for heap objects.
This statistic does not decrease when objects are freed.

---

### shard
The `shard` measurement statistics are related to working with shards in InfluxDB OSS and InfluxDB Enterprise.

#### diskBytes
The size, in bytes, of the shard, including the size of the data directory and the WAL directory.

#### fieldsCreate
The number of fields created.

#### indexType
The type of index `inmem` or `tsi1`.

#### seriesCreate
Then number of series created.

#### writeBytes
The number of bytes written to the shard.

#### writePointsDropped
The number of requests to write points t dropped from a write.
Also, `http.pointsWrittentDropped` incremented when a point is dropped from a write
(see [#780](https://github.com/influxdata/docs.influxdata.com/issues/780)).

#### writePointsErr
The number of requests to write points that failed to be written due to errors.

#### writePointsOk
The number of points written successfully.

#### writeReq
The total number of write requests.

#### writeReqErr
The total number of write requests that failed due to errors.

#### writeReqOk
The total number of successful write requests.

---

### subscriber
The `subscriber` measurement statistics are related to the usage of InfluxDB subscriptions.

#### createFailures
The number of subscriptions that failed to be created.

#### pointsWritten  
The total number of points that were successfully written to subscribers.

#### writeFailures  
The total number of batches that failed to be written to subscribers.

---

### tsm1_cache
The `tsm1_cache` measurement statistics are related to the usage of the TSM cache.
The following query example calculates various useful measurements related to the TSM cache.

```sql
SELECT
     max(cacheAgeMs) / 1000.000 AS CacheAgeSeconds,
     max(memBytes) AS MaxMemBytes, max(diskBytes) AS MaxDiskBytes,
     max(snapshotCount) AS MaxSnapShotCount,
     (last(cachedBytes) - first(cachedBytes)) / (last(WALCompactionTimeMs) - first(WALCompactionTimeMs)) - 1000.000 AS CompactedBytesPerSecond,
     last(cachedBytes) AS CachedBytes,
     (last(cachedBytes) - first(cachedBytes))/300 as CacheThroughputBytesPerSecond
FROM _internal.monitor.tsm1_cache
WHERE time > now() - 1h
GROUP BY time(5m), path
```

#### cacheAgeMs
The duration, in milliseconds, since the cache was last snapshotted at sample time.
This statistic indicates how busy the cache is.
Large numbers indicate a cache which is idle with respect to writes.

#### cachedBytes
The total number of bytes that have been written into snapshots.
This statistic is updated during the creation of a snapshot.
The purpose of this statistic is to allow calculation of cache throughput between any two instances of time.
The ratio of the difference between two samples of this statistic divided by the
interval separating the samples is a measure of the cache throughput (more accurately,
the rate at which data is being snapshotted). When combined with the `diskBytes`
and `memBytes` statistics, it can also be used to calculate the rate at which data
is entering the cache and rate at which is being purged from the cache.
If the entry rate exceeds the exit rate for a sustained period of time,
there is an issue that needs to be addressed.

#### diskBytes
The size, in bytes, of on-disk snapshots.

#### memBytes
The size, in bytes, of in-memory cache.

#### snapshotCount
The current level (number) of active snapshots.
In a healthy system, this number should be between 0 and 1. A system experiencing
transient write errors might expect to see this number rise.

#### WALCompactionTimeMs
The duration, in milliseconds, that the commit lock is held while compacting snapshots.
The expression `(cachedBytes - diskBytes) / WALCompactionTime` provides an indication
of how fast the WAL logs are being committed to TSM files.
The ratio of the difference between the start and end "WALCompactionTime" values
for an interval divided by the length of the interval provides an indication of
how much of maximum cache throughput is being consumed.

#### writeDropped
The total number of writes dropped due to timeouts.

#### writeErr
The total number of writes that failed.

#### writeOk
The total number of successful writes.

---

### tsm1_engine
The `tsm1_engine` measurement statistics are related to the usage of a TSM storage
engine with compressed blocks.

#### cacheCompactionDuration  
The duration (wall time), in nanoseconds, spent in cache compactions.

#### cacheCompactionErr
The number of cache compactions that have failed due to errors.

#### cacheCompactions  
The total number of cache compactions that have ever run.

#### cacheCompactionsActive
The number of cache compactions that are currently running.

#### tsmFullCompactionDuration
The duration (wall time), in nanoseconds, spent in full compactions.

#### tsmFullCompactionErr
The total number of TSM full compactions that have failed due to errors.

#### tsmFullCompactionQueue
The current number of pending TMS Full compactions.

#### tsmFullCompactions
The total number of TSM full compactions that have ever run.

#### tsmFullCompactionsActive
The number of TSM full compactions currently running.

#### tsmLevel1CompactionDuration
The duration (wall time), in nanoseconds, spent in TSM level 1 compactions.

#### tsmLevel1CompactionErr
The total number of TSM level 1 compactions that have failed due to errors.

#### tsmLevel1CompactionQueue
The current number of pending TSM level 1 compactions.

#### tsmLevel1Compactions
The total number of TSM level 1 compactions that have ever run.

#### tsmLevel1CompactionsActive
The number of TSM level 1 compactions that are currently running.

#### tsmLevel2CompactionDuration
The duration (wall time), in nanoseconds, spent in TSM level 2 compactions.

#### tsmLevel2CompactionErr
The number of TSM level 2 compactions that have failed due to errors.

#### tsmLevel2CompactionQueue
The current number of pending TSM level 2 compactions.

#### tsmLevel2Compactions
The total number of TSM level 2 compactions that have ever run.

#### tsmLevel2CompactionsActive  
The number of TSM level 2 compactions that are currently running.

#### tsmLevel3CompactionDuration  
The duration (wall time), in nanoseconds, spent in TSM level 3 compactions.

#### tsmLevel3CompactionErr
The number of TSM level 3 compactions that have failed due to errors.

#### tsmLevel3CompactionQueue  
The current number of pending TSM level 3 compactions.

#### tsmLevel3Compactions
The total number of TSM level 3 compactions that have ever run.

#### tsmLevel3CompactionsActive
The number of TSM level 3 compactions that are currently running.

#### tsmOptimizeCompactionDuration
The duration (wall time), in nanoseconds, spent during TSM optimize compactions.

#### tsmOptimizeCompactionErr
The total number of TSM optimize compactions that have failed due to errors.

#### tsmOptimizeCompactionQueue
The current number of pending TSM optimize compactions.

#### tsmOptimizeCompactions
The total number of TSM optimize compactions that have ever run.

#### tsmOptimizeCompactionsActive
The number of TSM optimize compactions that are currently running.

---

### tsm1_filestore
The `tsm1_filestore` measurement statistics are related to the usage of the TSM file store.

#### diskBytes
The size, in bytes, of disk usage by the TSM file store.

#### numFiles
The total number of files in the TSM file store.

---

### tsm1_wal
The `tsm1_wal` measurement statistics are related to the usage of the TSM Write Ahead Log (WAL).

#### currentSegmentDiskBytes
The current size, in bytes, of the segment disk.

#### oldSegmentDiskBytes
The size, in bytes, of the segment disk.

#### writeErr
The number of writes that failed due to errors.

#### writeOK
The number of writes that succeeded.

---

### write
The `write` measurement statistics are about writes to the data node, regardless of the source of the write.

#### pointReq
The total number of every point requested to be written to this data node.
Incoming writes have to make it through a couple of checks before reaching this
point (points parse correctly, correct authentication provided, etc.).
After these checks, this statistic should be incremented regardless of source
(HTTP, UDP, `_internal` stats, OpenTSDB plugin, etc.).

#### pointReqHH (Enterprise only)
The total number of points received for write by this node and then enqueued into
hinted handoff for the destination node.

#### pointReqLocal (Enterprise only)
The total number of point requests that have been attempted to be written into a
shard on the same (local) node.

#### pointReqRemote (Enterprise only)
The total number of points received for write by this node but needed to be forwarded into a shard on a remote node.
The `pointReqRemote` statistic is incremented immediately before the remote write attempt,
which only happens if HH doesn't exist for that node.
Then if the write attempt fails, we check again if HH exists, and if so, add the point to HH instead.  
This statistic does not distinguish between requests that are directly written to
the destination node versus enqueued into the hinted handoff queue for the destination node.  

#### pointsWrittenOK
<<<<<<< HEAD
Number of points written OK.
=======
Number of points written to the HTTP `/write` endpoint and persisted successfully.
>>>>>>> cb9df9ba

#### req
The total number of batches of points requested to be written to this node.

#### subWriteDrop
The total number of batches of points that failed to be sent to the subscription dispatcher.

#### subWriteOk
The total number of batches of points that were successfully sent to the subscription dispatcher.

#### valuesWrittenOK
<<<<<<< HEAD
Number of values (fields) written OK.
=======
Number of values (fields) written to the HTTP `/write` endpoint and persisted successfully.
>>>>>>> cb9df9ba

#### writeDrop
The total number of write requests for points that have been dropped due to timestamps
not matching any existing retention policies.

#### writeError
The total number of batches of points that were not successfully written,
due to a failure to write to a local or remote shard.

#### writeOk
The total number of batches of points written at the requested consistency level.

#### writePartial (Enterprise only)
The total number of batches of points written to at least one node but did not meet
the requested consistency level.

#### writeTimeout
The total number of write requests that failed to complete within the default write timeout duration.
This could indicate severely reduced or contentious disk I/O or a congested network to a remote node.
For a single write request that comes in over HTTP or another input method, `writeTimeout`
will be incremented by 1 if the entire batch is not written within the timeout period,
regardless of whether the points within the batch can be written locally or remotely.<|MERGE_RESOLUTION|>--- conflicted
+++ resolved
@@ -966,11 +966,7 @@
 the destination node versus enqueued into the hinted handoff queue for the destination node.  
 
 #### pointsWrittenOK
-<<<<<<< HEAD
-Number of points written OK.
-=======
 Number of points written to the HTTP `/write` endpoint and persisted successfully.
->>>>>>> cb9df9ba
 
 #### req
 The total number of batches of points requested to be written to this node.
@@ -982,11 +978,7 @@
 The total number of batches of points that were successfully sent to the subscription dispatcher.
 
 #### valuesWrittenOK
-<<<<<<< HEAD
-Number of values (fields) written OK.
-=======
 Number of values (fields) written to the HTTP `/write` endpoint and persisted successfully.
->>>>>>> cb9df9ba
 
 #### writeDrop
 The total number of write requests for points that have been dropped due to timestamps
