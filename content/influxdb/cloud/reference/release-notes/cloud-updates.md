--- conflicted
+++ resolved
@@ -14,30 +14,6 @@
 InfluxDB Cloud updates occur frequently. Find a compilation of recent updates below.
 To find information about the latest Flux updates in InfluxDB Cloud, see [Flux release notes](/influxdb/cloud/reference/release-notes/flux/).
 
-<<<<<<< HEAD
-## May 2022
-
-### Bulk delete API tokens
-
-Efficiently delete multiple tokens at once. For details, see [Delete a token using the InfluxDB API](/influxdb/v2.2/security/tokens/delete-token/#delete-a-token-using-the-influxdb-api).
-
-### Help bar
-
-Find relevant content easily from the Cloud UI using the help tab in left side panel. 
-=======
-## April 2022
-
-### Query improvements in Data Explorer and notebooks
-
-It's now easier to use the visual builder to create queries in the Data Explorer and notebooks:
-- The builder requires you to select a measurement before you can select associated tags.
-- All measurements, fields, tags, and tag values appear in the builder, not just the ones in the currently specified time range. This update ensures that measurements, fields, and tags, are visible even if you set a very short time range.
-
-### Onboarding wizards for common programming languages
-
-During onboarding, choose the Python, JavaScript, or Go wizard to quickly get started writing data and executing simple queries. For details, see [Write and query data using the programming language of your choice](/influxdb/cloud/get-started/#write-and-query-data-using-the-programming-language-of-your-choice).
->>>>>>> c095ca83
-
 ## March 2022
 
 ### Deep linking
