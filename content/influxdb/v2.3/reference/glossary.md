--- conflicted
+++ resolved
@@ -15,7 +15,6 @@
 
 ### abstract syntax tree (AST)
 
-<<<<<<< HEAD
 A tree representation of the abstract syntactic structure of source code. An AST 
 shows the structure of the code and the order of execution.
 
@@ -30,15 +29,6 @@
 
 A background process started by (or on behalf of) a user that typically requires 
 user input.
-=======
-Tree representation of source code that shows the structure, content, and rules of programming statements and discards additional syntax elements.
-The tree is hierarchical, with elements of program statements broken down into their parts.
-
-For more information about AST design, see [Abstract Syntax Tree on Wikipedia](https://en.wikipedia.org/wiki/Abstract_syntax_tree).
-### agent
-
-A background process started by (or on behalf of) a user that typically requires user input.
->>>>>>> 5e0dea28
 
 Telegraf is an agent that requires user input (a configuration file) to gather metrics from declared input plugins and sends metrics to declared output plugins, based on the plugins enabled for a configuration.
 
