--- conflicted
+++ resolved
@@ -31,11 +31,7 @@
 - **Maximum number of columns per table**: 200
 
 {{% note %}}
-<<<<<<< HEAD
-If you need higher limits than those show above please [contact InfluxData Sales](https://www.influxdata.com/contact-sales/).
-=======
-IOx storage service-level limits are configurable per _namespace_.
->>>>>>> 4ce5f148
+If you need higher limits than those show above, [contact InfluxData Sales](https://www.influxdata.com/contact-sales/).
 {{% /note %}}
 
 ## Error messages
@@ -53,12 +49,8 @@
 
 #### Potential solutions
 
-<<<<<<< HEAD
-- Consider storing new fields in a new measurement.
-- [Contact InfluxData Support](https://support.influxdata.com) to help you review your database schema.
-=======
-Consider storing new fields in a new [measurement](/influxdb/cloud-serverless/reference/glossary/#measurement).
->>>>>>> 4ce5f148
+- Consider storing new fields in a new [measurement](/influxdb/cloud-serverless/reference/glossary/#measurement). To learn more, see [InfluxDB schema design recommendations](/influxdb/cloud-serverless/write-data/best-practices/schema-design/).
+- Customers with an annual or support contract can [contact InfluxData Support](https://support.influxdata.com) for a review of your database schema.
 
 ### Maximum number of tables reached
 
