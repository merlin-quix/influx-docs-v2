--- conflicted
+++ resolved
@@ -431,8 +431,6 @@
 {{< keybind mac="⇧⌘P" linux="Ctrl+Shift+P" win="Ctrl+Shift+Alt+P" >}}
 ```
 
-<<<<<<< HEAD
-=======
 ### Diagrams
 Use the `{{< diagram >}}` shortcode to dynamically build diagrams.
 The shortcode uses [mermaid.js](https://github.com/mermaid-js/mermaid) to convert
@@ -447,21 +445,6 @@
 {{< /diagram >}}
 ```
 
-### Related content
-Use the `related` frontmatter to include links to specific articles at the bottom of an article.
-
-- If the page exists inside of this documentation, just include the path to the page.
-  It will automatically detect the title of the page.
-- If the page exists outside of this documentation, include the full URL and a title for the link.
-  The link and title must be in that order and must be separated by a comma and a space.
-
-```yaml
-related:
-  - /v2.0/write-data/quick-start
-  - https://influxdata.com, This is an external link
-```
-
->>>>>>> 793d5f5d
 ### High-resolution images
 In many cases, screenshots included in the docs are taken from high-resolution (retina) screens.
 Because of this, the actual pixel dimension is 2x larger than it needs to be and is rendered 2x bigger than it should be.
