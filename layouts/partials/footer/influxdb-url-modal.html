<<<<<<< HEAD
{{ $latestInfluxDBVersion := index (last 1 $.Site.Data.products.influxdb.versions) 0 }}
=======
{{ $currentVersion := index (findRE "[^/]+.*?" .RelPermalink) 0 | default "v2.0" }}
>>>>>>> a9958d4e
<div class="modal">
  <div class="modal-overlay"></div>
  <div class="modal-wrapper">
    <div id="influxdb-url-list" class="modal-body">
      <a id="modal-close"href="#"><span class="icon-ui-remove"></span></a>
      <div class="modal-content">
        <h3>Where are you running InfluxDB?</h3>
        <p>Select where you're using <strong>InfluxDB Cloud</strong> or <strong>InfluxDB OSS</strong> and we'll customize code examples with your <strong>InfluxDB URL</strong>.</p>
        <div class="products">
          {{ range sort .Site.Data.influxdb_urls "product" "desc" }}
            <div class="product">
              <h4>{{ .product }}</h4>
              <div class="providers">
                {{ range .providers }}
                  <div class="provider">
                    {{ if eq .name "Custom" }}
                      <h5>Custom</h5>
                      <ul>
                        <li class="custom">
                          <label for="{{ anchorize .name }}">
                            <input type="radio" name="influxdb-loc" id="{{ anchorize .name }}" value="{{ .url }}" checked>
                            <span class="radio"></span>
                          </label>
                          <form action="#" id="custom-url">
                            <input type="text" name="custom-url-field" id="custom-url-field" placeholder="{{ .url }}">
                          </form>
                        </li>
                      </ul>
                    {{ else }}
                      <h5>{{ if .short_name}}{{ .short_name }}{{ else }}{{ .name }}{{ end }}</h5>
                      <ul>
                      {{ range .regions }}
                        <li>
                          <label for="{{ anchorize .name }}" {{ if .status }}class="{{ .status }}"{{ end }}>
                            <input type="radio" name="influxdb-loc" id="{{ anchorize .name }}" value="{{ .url }}" checked>
                            <span class="radio"></span>
                            {{ .name }}
                          </label>
                        </li>
                      {{ end }}
                    {{ end }}
                    </ul>
                  </div>
                {{ end }}
              </div>
            </div>
          {{ end }}
        </div>
        <p class="note">For more information, see <a href='{{ print "/influxdb/" $latestInfluxDBVersion "/reference/urls/"}}'>InfluxDB URLs</a>.</p>
      </div>
    </div>
  </div>
</div><|MERGE_RESOLUTION|>--- conflicted
+++ resolved
@@ -1,8 +1,4 @@
-<<<<<<< HEAD
-{{ $latestInfluxDBVersion := index (last 1 $.Site.Data.products.influxdb.versions) 0 }}
-=======
 {{ $currentVersion := index (findRE "[^/]+.*?" .RelPermalink) 0 | default "v2.0" }}
->>>>>>> a9958d4e
 <div class="modal">
   <div class="modal-overlay"></div>
   <div class="modal-wrapper">
