influxdb:
  name: InfluxDB
  altname: InfluxDB OSS
  namespace: influxdb
<<<<<<< HEAD
  list_order: 4
  versions: [v1.3, v1.4, v1.5, v1.6, v1.7, v1.8, v2.0, v2.1, v2.2, v2.3, v2.4, v2.5, v2.6]
  latest: v2.6
=======
  list_order: 3
  versions:
    - v2.7
    - v2.6
    - v2.5
    - v2.4
    - v2.3
    - v2.2
    - v2.1
    - v2.0
    - v1.8
    - v1.7
    - v1.6
    - v1.5
    - v1.4
    - v1.3
  latest: v2.7
>>>>>>> b4ed7621
  latest_patches:
    "2.7": 0
    "2.6": 1
    "2.5": 1
    "2.4": 0
    "2.3": 0
    "2.2": 0
    "2.1": 1
    "2.0": 9
    "1.8": 10
    "1.7": 11
    "1.6": 6
    "1.5": 5
    "1.4": 3
    "1.3": 9
  latest_cli:
    "2.7": 2.7.1
    "2.6": 2.6.1
    "2.5": 2.5.0
    "2.4": 2.4.0
    "2.3": 2.3.0
    "2.2": 2.2.1
    "2.1": 2.1.0

influxdb_cloud:
  name: InfluxDB Cloud
  altname: InfluxDB Cloud
  namespace: influxdb
  versions: [cloud]
  list_order: 3
  latest: cloud

influxdb_cloud_iox:
  name: InfluxDB Cloud (IOx)
  altname: InfluxDB Cloud (IOx)
  namespace: influxdb
  versions: [cloud-iox]
  list_order: 2
  latest: cloud-iox

influxdb_cloud_dedicated:
  name: InfluxDB Cloud Dedicated
  altname: InfluxDB Cloud Dedicated
  namespace: influxdb
  versions: [cloud-dedicated]
  list_order: 1
  latest: cloud-dedicated
  link: "https://www.influxdata.com/contact-sales-form/"

telegraf:
  name: Telegraf
  namespace: telegraf
  list_order: 5
  versions:
    - v1.26
    - v1.25
    - v1.24
    - v1.23
    - v1.22
    - v1.21
    - v1.20
    - v1.19
    - v1.18
    - v1.17
    - v1.16
    - v1.15
    - v1.14
    - v1.13
    - v1.12
    - v1.11
    - v1.10
    - v1.9
  latest: v1.26
  latest_patches:
    "1.26": 0
    "1.25": 3
    "1.24": 4
    "1.23": 4
    "1.22": 2
    "1.21": 4
    "1.20": 4
    "1.19": 3
    "1.18": 3
    "1.17": 3
    "1.16": 3
    "1.15": 4
    "1.14": 5
    "1.13": 4
    "1.12": 6

chronograf:
  name: Chronograf
  namespace: chronograf
  list_order: 6
  versions: 
    - v1.10
    - v1.9
    - v1.8
    - v1.7
    - v1.6
  latest: v1.10
  latest_patches:
    "1.10": 0
    "1.9": 4
    "1.8": 10
    "1.7": 17
    "1.6": 2

kapacitor:
  name: Kapacitor
  namespace: kapacitor
  list_order: 7
  versions:
    - v1.6
    - v1.5
    - v1.4
  latest: v1.6
  latest_patches:
    "1.6": 1
    "1.5": 9
    "1.4": 1

enterprise_influxdb:
  name: "InfluxDB Enterprise"
  namespace: enterprise_influxdb
  list_order: 4
  versions:
    - v1.10
    - v1.9
    - v1.8
    - v1.7
    - v1.6
    - v1.5
  latest: v1.10
  latest_patches:
    "1.10": 0
    "1.9": 7
    "1.8": 10
    "1.7": 10
    "1.6": 6
    "1.5": 4

flux:
  name: Flux
  namespace: flux
  list_order: 8
  versions: [v0.x]
  latest: v0.x<|MERGE_RESOLUTION|>--- conflicted
+++ resolved
@@ -2,11 +2,6 @@
   name: InfluxDB
   altname: InfluxDB OSS
   namespace: influxdb
-<<<<<<< HEAD
-  list_order: 4
-  versions: [v1.3, v1.4, v1.5, v1.6, v1.7, v1.8, v2.0, v2.1, v2.2, v2.3, v2.4, v2.5, v2.6]
-  latest: v2.6
-=======
   list_order: 3
   versions:
     - v2.7
@@ -24,7 +19,6 @@
     - v1.4
     - v1.3
   latest: v2.7
->>>>>>> b4ed7621
   latest_patches:
     "2.7": 0
     "2.6": 1
