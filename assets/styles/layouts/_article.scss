--- conflicted
+++ resolved
@@ -175,41 +175,6 @@
 
 
   @import "article/blocks",
-<<<<<<< HEAD
-          "article/buttons",
-          "article/captions",
-          "article/children",
-          "article/code",
-          "article/columns",
-          "article/cloud",
-          "article/diagrams",
-          "article/enterprise",
-          "article/expand",
-          "article/feedback",
-          "article/flex",
-          "article/flux",
-          "article/html-diagrams",
-          "article/influxdbu",
-          "article/influxql",
-          "article/keybinding",
-          "article/list-filters",
-          "article/lists",
-          "article/note",
-          "article/opacity",
-          "article/pagination-btns",
-          "article/product-tags",
-          "article/related",
-          "article/scrollbars",
-          "article/svgs",
-          "article/tabbed-content",
-          "article/tables",
-          "article/tags",
-          "article/telegraf-plugins",
-          "article/title",
-          "article/truncate",
-          "article/video",
-          "article/warn";
-=======
   "article/buttons",
   "article/captions",
   "article/children",
@@ -241,8 +206,6 @@
   "article/truncate",
   "article/video",
   "article/warn";
->>>>>>> 50d33edf
-
 
 
   //////////////////////////////// Miscellaneous ///////////////////////////////
@@ -263,25 +226,11 @@
       font-weight: $medium;
     }
 
-<<<<<<< HEAD
     &.normal {font-style: normal;}
     
     &.blue {color: $b-dodger;}
     &.green {color: $gr-viridian;}
     &.magenta {color: $p-comet;}
-=======
-    &.blue {
-      color: $b-dodger;
-    }
-
-    &.green {
-      color: $gr-viridian;
-    }
-
-    &.magenta {
-      color: $p-comet;
-    }
->>>>>>> 50d33edf
   }
 
   h2,
