--- conflicted
+++ resolved
@@ -142,11 +142,7 @@
     color: $article-code;
   }
 
-<<<<<<< HEAD
   p,li,table,h2,h3,h4,h5,h6 {
-=======
-  p, li, table{
->>>>>>> 99478bd6
     code {
       padding: .15rem .45rem .25rem;
       border-radius: $border-radius;
